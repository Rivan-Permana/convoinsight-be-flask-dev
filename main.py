# main.py — ConvoInsight BE (Flask, Cloud Run ready)
# Polars + PandasAI wrappers; GCS/Firestore persistence; provider keys via Firestore (encrypted)

import os, io, json, time, uuid, re, html
from datetime import datetime, timedelta
from typing import Dict, List, Optional, Tuple
from types import SimpleNamespace
from collections import defaultdict

from flask import Flask, request, jsonify, send_from_directory, send_file
from flask_cors import CORS

# --- Polars + PandasAI (Polars-first)
import polars as pl
import pandasai as pai
from pandasai_litellm.litellm import LiteLLM
from litellm import completion, model_list as LITELLM_MODEL_LIST
from pandasai import SmartDataframe, SmartDatalake  # kept import for compatibility, not used in new path
from pandasai.core.response.dataframe import DataFrameResponse

# --- (pandas kept import for minimal surface compatibility, not used in pipeline)
import pandas as pd  # not used for pipeline; retained to avoid non-pipeline breakages elsewhere
import litellm
from litellm import get_valid_models
# --- GCP clients ---
from google.cloud import storage
from google.cloud import firestore

# === GCP auth imports (for signed URLs on Cloud Run) ===
import google.auth
from google.auth.transport.requests import Request as GoogleAuthRequest
# NEW: use IAM Signer to sign without private key on Cloud Run
try:
    from google.auth import iam
except Exception:  # pragma: no cover
    iam = None
from google.oauth2 import service_account

import requests
from cryptography.fernet import Fernet

# -------- optional: load .env --------
try:
    from dotenv import load_dotenv
    load_dotenv()
except Exception:
    pass

# -------- Optional PDF deps (ReportLab) --------
_REPORTLAB_AVAILABLE = False
try:
    from reportlab.lib.pagesizes import A4
    from reportlab.lib.styles import getSampleStyleSheet, ParagraphStyle
    from reportlab.lib.enums import TA_LEFT
    from reportlab.platypus import SimpleDocTemplate, Paragraph, Spacer
    _REPORTLAB_AVAILABLE = True
except Exception:
    _REPORTLAB_AVAILABLE = False

# -------- Config --------
GEMINI_API_KEY = os.getenv("GEMINI_API_KEY")
GCP_PROJECT_ID = os.getenv("GCP_PROJECT_ID")

FERNET_KEY = os.getenv("FERNET_KEY")
fernet = Fernet(FERNET_KEY.encode()) if FERNET_KEY else None

CORS_ORIGINS = os.getenv(
    "CORS_ORIGINS",
    "http://127.0.0.1:5500,http://localhost:5500,http://localhost:5173,http://127.0.0.1:5173,https://convoinsight.vercel.app"
).split(",")

DATASETS_ROOT = os.getenv("DATASETS_ROOT", os.path.abspath("./datasets"))
CHARTS_ROOT   = os.getenv("CHARTS_ROOT",   os.path.abspath("./charts"))
os.makedirs(DATASETS_ROOT, exist_ok=True)
os.makedirs(CHARTS_ROOT,   exist_ok=True)

# GCS / Firestore
GCS_BUCKET                  = os.getenv("GCS_BUCKET")
GCS_DATASETS_PREFIX         = os.getenv("GCS_DATASETS_PREFIX", "datasets")
GCS_DIAGRAMS_PREFIX         = os.getenv("GCS_DIAGRAMS_PREFIX", "diagrams")
GCS_SIGNED_URL_TTL_SECONDS  = int(os.getenv("GCS_SIGNED_URL_TTL_SECONDS", "604800"))  # 7 days
GOOGLE_SERVICE_ACCOUNT_EMAIL = os.getenv("GOOGLE_SERVICE_ACCOUNT_EMAIL")  # optional but useful on Cloud Run

# 🔧 FIX: pakai env var koleksi yang berbeda-beda (tidak ketuker)
FIRESTORE_COLLECTION_SESSIONS  = os.getenv("FIRESTORE_SESSIONS_COLLECTION", "convo_sessions")
FIRESTORE_COLLECTION_DATASETS  = os.getenv("FIRESTORE_DATASETS_COLLECTION", "datasets_meta")
FIRESTORE_COLLECTION_PROVIDERS = os.getenv("FIRESTORE_PROVIDERS_COLLECTION", "convo_providers")
# NEW: collection for PG/Supabase connections
FIRESTORE_COLLECTION_PG        = os.getenv("FIRESTORE_PG_COLLECTION", "pg_connections")

# --- Init Flask ---
app = Flask(__name__)
CORS(app, origins=[o.strip() for o in CORS_ORIGINS if o.strip()], supports_credentials=True)

# --- Init GCP clients ---
_storage_client = storage.Client(project=GCP_PROJECT_ID) if GCP_PROJECT_ID else storage.Client()
_firestore_client = firestore.Client(project=GCP_PROJECT_ID) if GCP_PROJECT_ID else firestore.Client()

# --- Cancel flags ---
_CANCEL_FLAGS = set()  # holds session_id

# =========================
# Utilities & Helpers
# =========================
def slug(s: str) -> str:
    return "-".join(s.strip().split()).lower()

def ensure_dir(p: str):
    os.makedirs(p, exist_ok=True)
    return p

def get_content(r):
    """Extract content from LiteLLM response (robust)."""
    try:
        msg = r.choices[0].message
        return msg["content"] if isinstance(msg, dict) else msg.content
    except Exception:
        pass
    if isinstance(r, dict):
        return r.get("choices", [{}])[0].get("message", {}).get("content", "")
    try:
        chunks = []
        for ev in r:
            delta = getattr(ev.choices[0], "delta", None)
            if delta and getattr(delta, "content", None):
                chunks.append(delta.content)
        return "".join(chunks)
    except Exception:
        return str(r)

def _safe_json_loads(s: str):
    try:
        return json.loads(s)
    except json.JSONDecodeError:
        start = s.find("{")
        end = s.rfind("}")
        if start >= 0 and end >= 0 and end > start:
            return json.loads(s[start:end+1])
        raise

def _should_cancel(session_id: str) -> bool:
    return session_id in _CANCEL_FLAGS

def _cancel_if_needed(session_id: str):
    if _should_cancel(session_id):
        _CANCEL_FLAGS.discard(session_id)
        raise RuntimeError("CANCELLED_BY_USER")

def get_provider_config(provider: str, api_key: str):
    if provider == "openai":
        return {"url": "https://api.openai.com/v1/models", "headers": {"Authorization": f"Bearer {api_key}"}}
    elif provider == "groq":
        return {"url": "https://api.groq.com/openai/v1/models", "headers": {"Authorization": f"Bearer {api_key}"}}
    elif provider == "anthropic":
        return {"url": "https://api.anthropic.com/v1/models", "headers": {"x-api-key": api_key}}
    elif provider == "google":
        return {"url": f"https://generativelanguage.googleapis.com/v1beta/models?key={api_key}", "headers": {}}
    else:
        raise ValueError("Provider not supported")

def save_provider_key(user_id: str, provider: str, encrypted_key: str, models: list):
    try:
        doc_id = f"{user_id}_{provider}"
        doc_ref = _firestore_client.collection(FIRESTORE_COLLECTION_PROVIDERS).document(doc_id)
        data = {
            "user_id": user_id,
            "provider": provider,
            "token": encrypted_key,
            "models": models,
            "is_active": True,
            # 🔧 gunakan server timestamp biar konsisten di multi instance
            "updated_at": firestore.SERVER_TIMESTAMP,
            "created_at": firestore.SERVER_TIMESTAMP,
        }
        doc_ref.set(data, merge=True)
        return True
    except Exception as e:
        print("Firestore save error:", e)
        return False

# --- NEW: Resolve user-selected provider/model + decrypt token (used by /query) ---
def _compose_model_id(provider: str, model: Optional[str]) -> str:
    """
    Compose a litellm model id like 'gemini/gemini-2.5-pro' or 'openai/gpt-4o-mini'.
    If model already includes '/', return as-is.
    """
    if model and "/" in model:
        return model
    prefix_map = {"google": "gemini", "gemini": "gemini", "openai": "openai", "anthropic": "anthropic", "groq": "groq"}
    prefix = prefix_map.get((provider or "").lower(), "gemini")
    default_model_map = {
        "gemini": "gemini-2.5-pro",
        "openai": "gpt-4o-mini",
        "anthropic": "claude-3-5-sonnet-20241022",
        "groq": "llama-3.1-70b-versatile",
    }
    chosen = model or default_model_map.get(prefix, "gemini-2.5-pro")
    return f"{prefix}/{chosen}"

def _get_user_provider_token(user_id: str, provider: str) -> Optional[str]:
    """
    Fetch encrypted token from Firestore and decrypt with Fernet.
    Returns plaintext token or None if not found/cannot decrypt.
    """
    try:
        doc_id = f"{user_id}_{provider}"
        doc = _firestore_client.collection(FIRESTORE_COLLECTION_PROVIDERS).document(doc_id).get()
        if not doc.exists:
            return None
        enc = (doc.to_dict() or {}).get("token")
        if not enc or not fernet:
            return None
        return fernet.decrypt(enc.encode()).decode()
    except Exception:
        return None

# --- Firestore-backed conversation state -----------
def _fs_default_state():
    return {
        "history": [],
        "last_visual_gcs_path": "",
        "last_visual_signed_url": "",
        "last_visual_kind": "",
        "last_analyzer_text": "",
        "last_plan": None,
        "updated_at": firestore.SERVER_TIMESTAMP,
        "created_at": firestore.SERVER_TIMESTAMP,
    }

def _fs_sess_ref(session_id: str):
    return _firestore_client.collection(FIRESTORE_COLLECTION_SESSIONS).document(session_id)

def _get_conv_state(session_id: str) -> dict:
    doc = _fs_sess_ref(session_id).get()
    if doc.exists:
        data = doc.to_dict() or {}
        for k, v in _fs_default_state().items():
            if k not in data:
                data[k] = v
        return data
    else:
        state = _fs_default_state()
        _fs_sess_ref(session_id).set(state, merge=True)
        return state

def _save_conv_state(session_id: str, state: dict):
    st = dict(state)
    st["updated_at"] = firestore.SERVER_TIMESTAMP
    _fs_sess_ref(session_id).set(st, merge=True)

def _append_history(state: dict, role: str, content: str, max_len=10_000, keep_last=100):
    content = str(content)
    if len(content) > max_len:
        content = content[:max_len] + " …"
    hist = state.get("history") or []
    hist.append({"role": role, "content": content, "ts": time.time()})
    state["history"] = hist[-keep_last:]

# --- GCS helpers -----------------------------------
def _gcs_bucket():
    if not GCS_BUCKET:
        raise RuntimeError("GCS_BUCKET is not set")
    return _storage_client.bucket(GCS_BUCKET)

def _metadata_sa_email() -> Optional[str]:
    """Fetch the service account email from GCE metadata (Cloud Run)."""
    try:
        r = requests.get(
            "http://metadata.google.internal/computeMetadata/v1/instance/service-accounts/default/email",
            headers={"Metadata-Flavor": "Google"},
            timeout=1.5,
        )
        if r.status_code == 200:
            return r.text.strip()
    except Exception:
        pass
    return None

def _signed_url(blob, filename: str, content_type: str, ttl_seconds: int) -> str:
    """
    Generate V4 signed URL that works on Cloud Run (no private key).
    Priority:
      1) Use IAM Signer with the running service account.
      2) Fallback to default private-key signing (local dev with keyfile).
    """
    # Obtain ADC + refresh to ensure we have a token for IAM
    credentials, _ = google.auth.default(
        scopes=[
            "https://www.googleapis.com/auth/cloud-platform",
            "https://www.googleapis.com/auth/iam",
        ]
    )
    auth_req = GoogleAuthRequest()
    try:
        credentials.refresh(auth_req)
    except Exception:
        pass

    # Figure out the service account email
    sa_email = getattr(credentials, "service_account_email", None)
    if not sa_email or sa_email.lower() == "default":
        sa_email = GOOGLE_SERVICE_ACCOUNT_EMAIL or _metadata_sa_email()

    # If IAM Signer available, use it to sign without private key
    if iam is not None and sa_email:
        try:
            signer = iam.Signer(auth_req, credentials, sa_email)
            signing_creds = service_account.Credentials(
                signer=signer,
                service_account_email=sa_email,
                token_uri="https://oauth2.googleapis.com/token",
            )
            return blob.generate_signed_url(
                version="v4",
                expiration=timedelta(seconds=ttl_seconds),
                method="GET",
                response_disposition=f'inline; filename="{filename}"',
                response_type=content_type,
                credentials=signing_creds,  # <-- key fix
            )
        except Exception:
            # If IAM fails (e.g., missing permission or API disabled), continue to fallback
            pass

    # Fallback: dev local with keyfile / creds that already include a private key
    return blob.generate_signed_url(
        version="v4",
        expiration=timedelta(seconds=ttl_seconds),
        method="GET",
        response_disposition=f'inline; filename="{filename}"',
        response_type=content_type,
    )

# ---- Local helpers / robust dev mode --------------
def _upload_dataset_file_local(file_storage, *, domain: str) -> dict:
    safe_domain = slug(domain)
    folder = ensure_dir(os.path.join(DATASETS_ROOT, safe_domain))
    filename = file_storage.filename
    dest = os.path.join(folder, filename)
    file_storage.save(dest)
    size = os.path.getsize(dest) if os.path.exists(dest) else 0
    return {"filename": filename, "gs_uri": "", "signed_url": "", "size_bytes": size, "local_path": dest}

def _save_bytes_local(domain: str, filename: str, data: bytes) -> dict:
    safe_domain = slug(domain)
    folder = ensure_dir(os.path.join(DATASETS_ROOT, safe_domain))
    dest = os.path.join(folder, filename)
    with open(dest, "wb") as f:
        f.write(data)
    size = os.path.getsize(dest)
    return {"filename": filename, "gs_uri": "", "signed_url": "", "size_bytes": size, "local_path": dest}

# =========================
# Polars DataFrame helpers (from latest pipeline)
# =========================
def _normalize_columns_to_str(df: pl.DataFrame) -> pl.DataFrame:
    new_names = [str(c) for c in df.columns]
    if new_names != df.columns:
        df = df.set_column_names(new_names)
    return df

def _polars_info_string(df: pl.DataFrame) -> str:
    lines = [f"shape: {df.shape[0]} rows x {df.shape[1]} columns", "dtypes/nulls:"]
    try:
        nulls = df.null_count()
        nulls_map = {col: int(nulls[col][0]) for col in nulls.columns}
    except Exception:
        nulls_map = {c: None for c in df.columns}
    for name, dtype in df.schema.items():
        n = nulls_map.get(name, "n/a")
        lines.append(f"  - {name}: {dtype} (nulls={n})")
    return "\n".join(lines)

def _to_polars_dataframe(obj):
    if isinstance(obj, pl.DataFrame):
        return _normalize_columns_to_str(obj)
    try:
        df = pl.from_dataframe(obj)
        return _normalize_columns_to_str(df)
    except Exception:
        return None

def _as_pai_df(df):
    """
    Return a PandasAI-compatible DataFrame wrapper:
    1) Try Polars (preferred). If PandasAI raises TypeError due to non-string columns,
    2) Fall back to pandas with stringified columns, then wrap.
    """
    if isinstance(df, pl.DataFrame):
        df = _normalize_columns_to_str(df)
    try:
        return pai.DataFrame(df)
    except TypeError:
        if isinstance(df, pl.DataFrame):
            pdf = df.to_pandas()
        else:
            pdf = df
        if hasattr(pdf, "columns"):
            pdf.columns = [str(c) for c in pdf.columns]
        return pai.DataFrame(pdf)

def _read_csv_bytes_to_polars(data: bytes, sep_candidates: List[str] = (",", "|", ";", "\t")) -> pl.DataFrame:
    last_err = None
    for sep in sep_candidates:
        try:
            df = pl.read_csv(io.BytesIO(data), separator=sep)
            return _normalize_columns_to_str(df)
        except Exception as e:
            last_err = e
            continue
    try:
        df = pl.read_csv(io.BytesIO(data))
        return _normalize_columns_to_str(df)
    except Exception as e:
        raise last_err or e

def _read_local_csv_to_polars(path: str, sep_candidates: List[str] = (",", "|", ";", "\t")) -> pl.DataFrame:
    with open(path, "rb") as f:
        data = f.read()
    return _read_csv_bytes_to_polars(data, sep_candidates=sep_candidates)

# ---- Upload (GCS when possible, safe local fallback otherwise) ----------------
def upload_dataset_file(file_storage, *, domain: str) -> dict:
    if not GCS_BUCKET:
        return _upload_dataset_file_local(file_storage, domain=domain)

    # Upload to GCS (do not fail whole upload just because signed URL fails)
    try:
        safe_domain = slug(domain)
        filename = file_storage.filename
        blob_name = f"{GCS_DATASETS_PREFIX}/{safe_domain}/{filename}"
        bucket = _gcs_bucket()
        blob = bucket.blob(blob_name)
        blob.cache_control = "private, max-age=0"
        blob.content_type = "text/csv"
        file_storage.stream.seek(0)
        blob.upload_from_file(file_storage.stream, rewind=True, size=None, content_type="text/csv")
        size = blob.size or 0
        gs_uri = f"gs://{GCS_BUCKET}/{blob_name}"
        try:
            _save_dataset_meta(domain, filename, gs_uri, size)
        except Exception:
            pass
        # Try to make signed URL; tolerate failures
        try:
            signed = _signed_url(blob, filename, "text/csv", GCS_SIGNED_URL_TTL_SECONDS)
        except Exception:
            signed = ""
        return {
            "filename": filename,
            "gs_uri": gs_uri,
            "signed_url": signed,
            "size_bytes": size,
        }
    except Exception:
        # Only if upload to GCS itself fails, fallback to local
        return _upload_dataset_file_local(file_storage, domain=domain)

def list_gcs_csvs(domain: str) -> List[storage.Blob]:
    safe_domain = slug(domain)
    prefix = f"{GCS_DATASETS_PREFIX}/{safe_domain}/"
    return list(_gcs_bucket().list_blobs(prefix=prefix))

def read_gcs_csv_to_pl_df(gs_uri_or_blobname: str, *, sep_candidates: List[str] = (",","|",";","\t")) -> pl.DataFrame:
    if gs_uri_or_blobname.startswith("gs://"):
        _, bucket_name, *rest = gs_uri_or_blobname.replace("gs://","").split("/")
        blob_name = "/".join(rest)
        bucket = _storage_client.bucket(bucket_name)
    else:
        bucket = _gcs_bucket()
        blob_name = gs_uri_or_blobname
    blob = bucket.blob(blob_name)
    data = blob.download_as_bytes()
    return _read_csv_bytes_to_polars(data, sep_candidates=sep_candidates)

def delete_gcs_object(blob_name_or_gs_uri: str):
    if blob_name_or_gs_uri.startswith("gs://"):
        _, bucket_name, *rest = blob_name_or_gs_uri.replace("gs://","").split("/")
        blob_name = "/".join(rest)
        bucket = _storage_client.bucket(bucket_name)
    else:
        bucket = _gcs_bucket()
        blob_name = blob_name_or_gs_uri
    bucket.blob(blob_name).delete()

# ---- Diagrams (charts|tables) helper ------------
def _detect_diagram_kind(local_html_path: str, visual_hint: str) -> str:
    try:
        with open(local_html_path, "r", encoding="utf-8", errors="ignore") as f:
            head = f.read(20000).lower()
        if "plotly" in head or "plotly.newplot" in head:
            return "charts"
        if "<table" in head:
            return "tables"
    except Exception:
        pass
    return "tables" if str(visual_hint).lower().strip() == "table" else "charts"

def upload_diagram_to_gcs(local_path: str, *, domain: str, session_id: str, run_id: str, kind: str) -> dict:
    if not os.path.exists(local_path):
        raise FileNotFoundError(local_path)
    safe_domain = slug(domain)
    filename = f"{session_id}_{run_id}.html"
    kind = "tables" if kind == "tables" else "charts"
    blob_name = f"{GCS_DIAGRAMS_PREFIX}/{kind}/{safe_domain}/{filename}"
    bucket = _gcs_bucket()
    blob = bucket.blob(blob_name)
    blob.cache_control = "public, max-age=86400"
    blob.content_type = "text/html; charset=utf-8"
    blob.upload_from_filename(local_path)
    return {
        "blob_name": blob_name,
        "gs_uri": f"gs://{GCS_BUCKET}/{blob_name}",
        "signed_url": _signed_url(blob, filename, "text/html", GCS_SIGNED_URL_TTL_SECONDS),
        "public_url": f"https://storage.googleapis.com/{GCS_BUCKET}/{blob_name}",
        "kind": kind,
    }

# =========================
# Latest Pipeline Configs (router/orchestrator/agents)
# =========================
router_system_configuration = """Make sure all of the information below is applied.
1. You are the Orchestration Router: decide which agents/LLMs to run for a business data prompt.
2. Output must be STRICT one-line JSON with keys: need_manipulator, need_visualizer, need_analyzer, need_compiler, compiler_model, visual_hint, reason.
3. Precedence & overrides: Direct user prompt > Router USER config > Router DOMAIN config > Router SYSTEM defaults.
4. Flexibility: treat system defaults as fallbacks (e.g., default colors, currency, timezone). If the user or domain requests a different value, obey that without changing core routing logic.
5. Use recent conversation context when deciding (short follow-ups may reuse prior data/visual).
6. Consider user phrasing to infer needs (e.g., “use bar chart” => visualizer needed).
7. Identify data manipulation needs (clean/aggregate/compute shares/rates) when raw data is not analysis/visual-ready.
8. Identify analysis needs for why/driver/trend/explain, or for optimization/allocation/gap-closure style tasks.
9. Agents vs compiler: Manipulator/Visualizer/Analyzer are data-capable agents; Compiler is an LLM-only formatter with no direct data access.
10. Data flow: Visualizer and Analyzer consume the manipulated dataframe produced by the Manipulator.
11. Rules of thumb: if prompt contains “chart/plot/visualize/graph/bar/line/table” then need_visualizer=true.
12. Rules of thumb: if prompt contains “why/driver/explain/root cause/trend/surprise” then need_analyzer=true.
13. Rules of thumb: if prompt mentions allocation, optimization, plan, gap-closure, “minimum number of additional takers”, set need_analyzer=true and set visual_hint="table".
14. If follow-up with no new data ops implied and a processed df exists, set need_manipulator=false to reuse the previous dataframe.
15. Compiler always runs; default compiler_model="gemini/gemini-2.5-pro" unless the domain/user requires otherwise.
16. visual_hint ∈ {"bar","line","table","auto"}; pick the closest fit and prefer "table" for plan/allocation outputs.
17. Keep the reason short (≤120 chars). No prose beyond the JSON.
18. In short: choose the most efficient set of agents/LLMs to answer the prompt well while respecting overrides.
19. By default, Manipulator and Analyzer should always be used in most scenario, because response compiler did not have access to the complete detailed data."""

orchestrator_system_configuration = """1. Honor precedence: direct user prompt > USER specific configuration > DOMAIN specific configuration > SYSTEM defaults.
2. Think step by step.
3. You orchestrate 3 LLM PandasAI Agents for business data analysis.
4. The 3 agents are: Data Manipulator, Data Visualizer, Data Analyser.
5. Emit a specific prompt for each of those 3 agents.
6. Each prompt is a numbered, step-by-step instruction set.
7. Prompts must be clear, detailed, and complete to avoid ambiguity.
8. The number of steps may differ per agent.
9. Example user tasks include: (a) revenue this week vs last; (b) why revenue dropped; (c) surprises this month; (d) notable trends; (e) correlation between revenue and bounces; (f) whether a conversion rate is normal for the season.
10. Reason strictly from the user-provided data.
11. Convert a short business question into three specialist prompts.
12. Use the Router Context Hint and Visualization hint when applicable.
13. Respect the user- and domain-level configurations injected below; overrides must not alter core process.
14. All specialists operate in Python using PandasAI Semantic DataFrames (pai.DataFrame) backed by Polars DataFrames.
15. Return STRICT JSON with keys: manipulator_prompt, visualizer_prompt, analyzer_prompt, compiler_instruction.
16. Each value must be a single-line string. No extra keys, no prose, no markdown/code fences."""

data_manipulator_system_configuration = """1. Honor precedence: direct user prompt > USER specific configuration > DOMAIN specific configuration > SYSTEM defaults.
2. Enforce data hygiene before analysis.
3. Parse dates to datetime; create explicit period columns (day/week/month).
4. Set consistent dtypes for numeric fields; strip/normalize categorical labels; standardize currency units if present.
5. Handle missing values: impute or drop only when necessary; keep legitimate zeros.
6. Mind each dataset’s name; avoid collisions in merges/aggregations.
7. Produce exactly the minimal, analysis-ready dataframe(s) needed for the user question, with stable, well-named columns.
8. Include the percentage version of appropriate raw value columns (share-of-total where relevant).
9. End by returning only:
    result = {"type":"dataframe","value": <THE_FINAL_DATAFRAME>}
10. Honor any user-level and domain-level instructions injected below."""

data_visualizer_system_configuration = """1. Honor precedence: direct user prompt > USER specific configuration > DOMAIN specific configuration > SYSTEM defaults.
2. Produce exactly ONE interactive visualization (a Plotly diagram or a table) per request.
3. Choose the best form based on the user's question: Plotly diagrams for trends/comparisons; Table for discrete, plan, or allocation outputs.
4. For explicit user preference: if prompt says “plotly table” use Plotly Table.
5. For Plotly diagrams: prevent overlaps (rotate axis ticks ≤45°), wrap long labels, ensure margins, place legend outside plot.
6. For Plotly diagrams: insight-first formatting (clear title/subtitle, axis units, thousands separators, rich hover).
7. Aggregate data to sensible granularity (day/week/month) and cap extreme outliers for readability (note in subtitle).
8. Use bar, grouped bar, or line chart; apply a truncated monochromatic colorscale by sampling from 0.25–1.0 of a standard scale (e.g., Blues).
9. Output Python code only (no prose/comments/markdown). Import os and datetime. Build an export dir and a run-scoped timestamped filename using globals()["_RUN_ID"].
10. Write the file exactly once using an atomic lock (.lock) to avoid duplicates across retries; write fig HTML or table HTML as appropriate.
11. Ensure file_path is a plain Python string; do not print/return anything else.
12. The last line of code MUST be exactly:
    result = {"type": "string", "value": file_path}
13. DO NOT rely on pandas-specific styling; prefer Plotly Table when a table is needed."""

data_analyzer_system_configuration = """1. Honor precedence: direct user prompt > USER configuration specific > DOMAIN specific configuration > SYSTEM defaults.
2. Write like you’re speaking to a person; be concise and insight-driven.
3. Quantify where possible (deltas, % contributions, time windows); reference exact columns/filters used.
4. Return only:
    result = {"type":"string","value":"<3–6 crisp bullets or 2 short paragraphs of insights>"}"""

response_compiler_system_configuration = """1. Honor precedence: direct user prompt > USER specific configuration > DOMAIN specific configuration > SYSTEM defaults.
2. Brevity: ≤180 words; bullets preferred; no code blocks, no JSON, no screenshots.
3. Lead with the answer: 1–2 sentence “Bottom line” with main number, time window, and delta.
4. Quantified drivers: top 3 with magnitude, direction, and approx contribution (absolute and % where possible).
5. Next actions: 2–4 prioritized, concrete actions with expected impact/rationale.
6. Confidence & caveats: one short line on data quality/assumptions/gaps; include Confidence: High/Medium/Low.
7. Minimal tables: ≤1 table only if essential (≤5×3); otherwise avoid tables.
8. No repetition: do not restate agent text; synthesize it.
9. Do not try to show images; Do not mention the path of the generated file if there is one..
10. Always include units/currency and exact comparison window (e.g., “Aug 2025 vs Jul 2025”, “W34 vs W33”).
11. Show both absolute and % change where sensible (e.g., “+$120k (+8.4%)”).
12. Round smartly (money to nearest K unless < $10k; rates 1–2 decimals).
13. If any agent fails or data is incomplete, still produce the best insight; mark gaps in Caveats and adjust Confidence.
14. If the user asks “how much/which/why,” the first sentence must provide the number/entity/reason.
15. Exact compiler_instruction template the orchestrator should emit (single line; steps separated by ';'):
16. Read the user prompt, data_info, and all three agent responses;
17. Compute the direct answer including the main number and compare period;
18. Identify the top 3 quantified drivers with direction and contribution;
19. Draft 'Bottom line' in 1–2 sentences answering plainly;
20. List 2–4 prioritized Next actions with expected impact;
21. Add a one-line Caveats with Confidence and any gaps;
22. Keep ≤180 words, use bullets, avoid tables unless ≤5×3 and essential;
23. Include units, absolute and % deltas, and explicit dates;
24. Do not repeat agent text verbatim or include code/JSON.
25. Format hint (shape, not literal):
26. Bottom line — <answer with number + timeframe>.
27. Drivers — <A: +X (≈Y%); B: −X (≈Y%); C: ±X (≈Y%)>.
28. Next actions — 1) <action>; 2) <action>; 3) <action>.
29. Caveats — <one line>. Confidence: <High/Medium/Low>.
30. compiler_instruction must contain clear, step-by-step instructions to assemble the final response.
31. The final response must be decision-ready and insight-first, not raw data.
32. The compiler_instruction is used as the compiler LLM’s system content.
33. Compiler user content will be: f"User Prompt:{user_prompt}. \nData Info:{data_info}. \nData Describe:{data_describe}. \nData Manipulator Response:{data_manipulator_response}. \nData Visualizer Response:{data_visualizer_response}. \nData Analyzer Response:{data_analyzer_response}".
34. `data_info` is a string summary of dataframe types/shape.
35. `data_manipulator_response` is a PandasAI DataFrameResponse.
36. `data_visualizer_response` is a file path to an HTML/PNG inside {"type":"string","value": ...} with a plain Python string path.
37. `data_analyzer_response` is a PandasAI StringResponse.
38. Your goal in `compiler_instruction` is to force brevity, decisions, and insights.
39. Mention the dataset name involved of each statement.
40. SHOULD BE STRICTLY ONLY respond in HTML format."""

# --- User/Domain configs (kept) ---
user_specific_configuration = """1. (no user-specific instructions provided yet)."""

domain_specific_configuration = """1. Use period labels like m0 (current month) and m1 (prior month); apply consistently.
2. Use IDR as currency, for example: Rp93,000.00 atau Rp354,500.00.
3. Use blue themed chart and table colors.
4. target should be in mn (million).
5. %TUR is take up rate percentage.
6. % Taker, % Transaction, and % Revenue squad is the percentage of each product of all product Revenue all is in bn which is billion idr.
7. Revenue Squad is in mn wich is million idr.
8. rev/subs and rev/trx should be in thousands of idr.
9. MoM is month after month in percentage
10. Subs is taker."""

# =========================
# Shared Data Loading (Polars-first)
# =========================
def _load_domain_dataframes(domain: str, dataset_filters: Optional[set]) -> Tuple[Dict[str, pl.DataFrame], Dict[str, str], Dict[str, str]]:
    dfs: Dict[str, pl.DataFrame] = {}
    data_info: Dict[str, str] = {}
    data_describe: Dict[str, str] = {}

    # GCS first
    try:
        if GCS_BUCKET:
            for b in list_gcs_csvs(domain):
                if not b.name.lower().endswith(".csv"):
                    continue
                key = os.path.basename(b.name)
                if dataset_filters and key not in dataset_filters:
                    continue
                df = read_gcs_csv_to_pl_df(b.name)
                dfs[key] = df
                info_str = _polars_info_string(df)
                data_info[key] = info_str
                try:
                    desc_df = df.describe()
                    data_describe[key] = desc_df.to_pandas().to_json()
                except Exception:
                    data_describe[key] = ""
    except Exception:
        pass

    # Local fallback
    domain_dir = ensure_dir(os.path.join(DATASETS_ROOT, slug(domain)))
    for name in sorted(os.listdir(domain_dir)):
        if not name.lower().endswith(".csv"):
            continue
        if dataset_filters and name not in dataset_filters:
            continue
        if name in dfs:
            continue
        path = os.path.join(domain_dir, name)
        try:
            df = _read_local_csv_to_polars(path)
            dfs[name] = df
            info_str = _polars_info_string(df)
            data_info[name] = info_str
            try:
                desc_df = df.describe()
                data_describe[name] = desc_df.to_pandas().to_json()
            except Exception:
                data_describe[name] = ""
        except Exception:
            pass

    return dfs, data_info, data_describe

# =========================
# Router (a0.0.7) - UPDATED: accept llm model & api_key
# =========================
def _run_router(user_prompt: str, data_info, data_describe, state: dict, *, llm_model: str, llm_api_key: Optional[str]) -> dict:
    """
    Returns a dict:
      {
        "need_manipulator": bool,
        "need_visualizer": bool,
        "need_analyzer": bool,
        "need_plan_explainer": bool,
        "need_compiler": bool,
        "compiler_model": "gemini/gemini-2.5-pro" (or other),
        "plan_explainer_model": "gemini/gemini-2.5-pro" (or other),
        "visual_hint": "bar|line|table|auto",
        "reason": "<brief>",
        "_elapsed": <float seconds>
<<<<<<< HEAD
      }
    """
    # PERBAIKAN: Mendefinisikan _now untuk mendapatkan waktu yang presisi
    _now = getattr(time, "perf_counter", time.time)
    router_start = _now()

=======
      }"""
    router_start = time.time()
>>>>>>> 4ce88a6a
    recent_context = json.dumps(state.get("history", [])[-6:], ensure_ascii=False)

    router_response = completion(
        model=llm_model,
        messages=[
            {"role": "system", "content": router_system_configuration.strip()},
            {"role": "user", "content":
                f"""Make sure all of the information below is applied.
                User Prompt: {user_prompt}
                Recent Context: {recent_context}
                Data Info (summary): {data_info}
                Data Describe (summary): {data_describe}"""
            },
        ],
        seed=1, stream=False, verbosity="low", drop_params=True, reasoning_effort="high",
        api_key=llm_api_key
    )
    router_content = get_content(router_response)
    try:
        plan = _safe_json_loads(router_content)
    except Exception:
        p = user_prompt.lower()
        need_visual = bool(re.search(r"\b(chart|plot|graph|visual|bar|line|table)\b", p))
        optimize_terms = bool(re.search(r"\b(allocate|allocation|optimal|optimi[sz]e|plan|planning|min(?:imum)? number|minimum number|close (?:the )?gap|gap closure|takers?)\b", p))
        need_analyze = bool(re.search(r"\b(why|driver|explain|root cause|trend|surprise|reason)\b", p)) or optimize_terms
        follow_up = bool(re.search(r"\b(what about|and|how about|ok but|also)\b", p)) or len(p.split()) <= 8
        # PERBAIKAN: Menggunakan parameter `state` bukan variabel global `_CONV_STATE`
        need_manip = not follow_up or state.get("last_df_processed") is None
        visual_hint = "bar" if "bar" in p else ("line" if "line" in p else ("table" if ("table" in p or "ranked plan" in p or "showing [" in p or optimize_terms) else "auto"))
        plan = {
            "need_manipulator": bool(need_manip),
            "need_visualizer": bool(need_visual or ("ranked plan" in p) or ("showing [" in p) or optimize_terms),
            "need_analyzer": bool(need_analyze or not need_visual),
            "need_plan_explainer": True,
            "need_compiler": True,
<<<<<<< HEAD
            "compiler_model": "gemini/gemini-2.5-pro",
            "plan_explainer_model": "gemini/gemini-2.5-pro",
=======
            "compiler_model": llm_model,
            "plan_explainer_model": llm_model,
>>>>>>> 4ce88a6a
            "visual_hint": visual_hint,
            "reason": "heuristic fallback",
        }
        
    # Hard guard for allocation/gap prompts
    p_low = user_prompt.lower()
    if re.search(r"\b(min(?:imum)? number|minimum number of additional takers|additional takers|close (?:the )?gap|gap closure|optimal allocation|allocate|allocation|optimi[sz]e)\b", p_low):
        plan["need_analyzer"] = True
        plan["need_visualizer"] = True if "need_visualizer" not in plan or not plan["need_visualizer"] else plan["need_visualizer"]
        if plan.get("visual_hint", "auto") == "auto":
            plan["visual_hint"] = "table"
        plan["reason"] = (plan.get("reason") or "") + " + analyzer-for-gap/allocation tasks"

    # PERBAIKAN: Menggunakan variabel yang konsisten untuk waktu
    router_end = _now()
    plan["_elapsed"] = float(router_end - router_start)
    print(f"Router elapsed: {plan['_elapsed']:.2f}s — Plan: {plan}")

    # PERBAIKAN: Menyimpan hasil ke `state` yang diterima sebagai parameter
    state["last_plan"] = plan
    state["last_router_elapsed"] = plan["_elapsed"]

    return plan


# =========================
# Orchestrate (a0.0.7) - UPDATED: accept llm model & api_key
# =========================
def _run_orchestrator(user_prompt: str, domain: str, data_info, data_describe, visual_hint: str, context_hint: dict, *, llm_model: str, llm_api_key: Optional[str]):
    resp = completion(
        model=llm_model,
        messages=[
            {"role": "system", "content": f"""
            You are the Orchestrator.
            Make sure all of the information below is applied.

            orchestrator_system_configuration:
            {orchestrator_system_configuration}

            data_manipulator_system_configuration:
            {data_manipulator_system_configuration}

            data_visualizer_system_configuration:
            {data_visualizer_system_configuration}

            data_analyzer_system_configuration:
            {data_analyzer_system_configuration}

            response_compiler_system_configuration:
            {response_compiler_system_configuration}

            user_specific_configuration:
            {user_specific_configuration}

            domain_specific_configuration:
            {domain_specific_configuration}"""},

            {"role": "user", "content":
                f"""Make sure all of the information below is applied.
                User Prompt: {user_prompt}
                Datasets Domain name: {domain}.
                df.info of each dfs key(file name)-value pair:
                {data_info}.
                df.describe of each dfs key(file name)-value pair:
                {data_describe}.
                Router Context Hint: {json.dumps(context_hint)}
                Visualization hint (from router): {visual_hint}"""
            }
        ],
        seed=1, stream=False, verbosity="low", drop_params=True, reasoning_effort="high",
        api_key=llm_api_key
    )
    content = get_content(resp)
    try:
        spec = _safe_json_loads(content)
    except Exception:
        spec = {"manipulator_prompt":"", "visualizer_prompt":"", "analyzer_prompt":"", "compiler_instruction":""}
    return spec

# =========================
# Health & Static
# =========================
@app.get("/health")
def health():
    return jsonify({"status": "healthy", "ts": datetime.utcnow().isoformat()})

# 🔧 Tambah root route biar gak 404 pas akses domain dasar Cloud Run
@app.get("/")
def root():
    return jsonify({"ok": True, "service": "ConvoInsight BE", "health": "/health"})

@app.route("/charts/<path:relpath>")
def serve_chart(relpath):
    full = os.path.join(CHARTS_ROOT, relpath)
    base = os.path.dirname(full)
    filename = os.path.basename(full)
    return send_from_directory(base, filename)

# =========================
# Provider key management
# =========================
def _require_fernet():
    if not fernet:
        raise RuntimeError("FERNET_KEY is not configured on server")

@app.route("/validate-key", methods=["POST"])
def validate_key():
    """
    Validate API key for a given provider using litellm's built-in model registry.
    """
    try:
        data = request.get_json()
        provider = data.get("provider")
        api_key = data.get("apiKey")
        user_id = data.get("userId")

        if not provider or not api_key or not user_id:
            return jsonify({"valid": False, "error": "Missing provider, apiKey, or userId"}), 400

        # 🔹 Pastikan provider dikenal oleh litellm
        groups = _group_litellm_models()
        if provider not in groups:
            return jsonify({"valid": False, "error": f"Provider not supported: {provider}"}), 400

        # 🔹 Ambil daftar model dari provider
        models = groups[provider]
        if not models:
            return jsonify({"valid": False, "error": "No models found for provider"}), 400

        # 🔐 Simpan API key terenkripsi
        _require_fernet()
        encrypted_key = fernet.encrypt(api_key.encode()).decode()
        save_provider_key(user_id, provider, encrypted_key, models)

        return jsonify({
            "valid": True,
            "provider": provider,
            "models": models,
            "token": encrypted_key
        })

    except Exception as e:
        return jsonify({"valid": False, "error": str(e)}), 500


@app.route("/get-provider-keys", methods=["GET"])
def get_provider_keys():
    try:
        user_id = request.args.get("userId")
        if not user_id:
            return jsonify({"error": "Missing userId"}), 400

        docs = (_firestore_client.collection(FIRESTORE_COLLECTION_PROVIDERS)
                .where("user_id", "==", user_id).stream())

        items = []
        for doc in docs:
            d = doc.to_dict()
            raw_updated = d.get("updated_at")
            if hasattr(raw_updated, "isoformat"):
                updated_at = raw_updated.isoformat()
            else:
                updated_at = str(raw_updated) if raw_updated else None
            items.append({
                "id": doc.id,
                "provider": d.get("provider"),
                "models": d.get("models", []),
                "is_active": d.get("is_active", True),
                "updated_at": updated_at,
            })

        return jsonify({
            "items": items,
            "count": len(items),
            "summary": f"{len(items)} provider keys found"
        })
    except Exception as e:
        return jsonify({"error": str(e)}), 500


@app.route("/update-provider-key", methods=["PUT"])
def update_provider_key():
    """
    Update an existing provider key using LiteLLM provider list
    """
    try:
        data = request.get_json()
        user_id = data.get("userId")
        provider = data.get("provider")
        api_key = data.get("apiKey")

        if not user_id or not provider or not api_key:
            return jsonify({"updated": False, "error": "Missing fields"}), 400

        # 🔹 Validasi provider dari LiteLLM
        groups = _group_litellm_models()
        if provider not in groups:
            return jsonify({"updated": False, "error": f"Provider not supported: {provider}"}), 400

        _require_fernet()
        encrypted_key = fernet.encrypt(api_key.encode()).decode()
        models = groups.get(provider, [])

        doc_ref = _firestore_client.collection(FIRESTORE_COLLECTION_PROVIDERS).document(f"{user_id}_{provider}")
        doc_ref.set({
            "user_id": user_id,
            "provider": provider,
            "token": encrypted_key,
            "models": models,
            "updated_at": firestore.SERVER_TIMESTAMP
        }, merge=True)

        return jsonify({"updated": True, "models": models})

    except Exception as e:
        return jsonify({"updated": False, "error": str(e)}), 500


@app.route("/delete-provider-key", methods=["DELETE"])
def delete_provider_key():
    """
    Delete stored provider key.
    """
    try:
        data = request.get_json()
        user_id = data.get("userId")
        provider = data.get("provider")

        if not user_id or not provider:
            return jsonify({"error": "Missing userId or provider"}), 400

        doc_id = f"{user_id}_{provider}"
        doc_ref = _firestore_client.collection(FIRESTORE_COLLECTION_PROVIDERS).document(doc_id)
        doc = doc_ref.get()

        if not doc.exists:
            return jsonify({"error": "Key not found"}), 404

        doc_ref.delete()
        return jsonify({"deleted": True})
    except Exception as e:
        return jsonify({"error": str(e)}), 500

# =============== NEW: LiteLLM full model list (grouped) =================
def _infer_provider_from_model_id(model_id: str) -> str:
    """Heuristic grouping for LiteLLM model IDs."""
    low = model_id.lower()

    # Path-style: take first segment
    if "/" in low:
        first = low.split("/")[0]
        if first in ("gemini", "google"): return "google"
        if first in ("openai", "anthropic", "groq", "mistral", "cohere"): return first
        if first in ("azure", "azure_ai"): return first
        return first

    # Region-prefixed dotted forms: us.anthropic.claude-... → anthropic
    if "." in low:
        toks = low.split(".")
        if toks[0] in ("us", "eu", "apac", "global") and len(toks) > 1:
            return toks[1]
        return toks[0]

    # Heuristics by common prefixes
    starts = lambda *pfx: any(low.startswith(p) for p in pfx)
    if starts("gpt-", "o1", "o3", "omni-", "chatgpt-", "text-embedding", "babbage", "davinci", "whisper", "ft:", "tts-", "gpt-5"):
        return "openai"
    if starts("gemini", "palm", "chat-bison", "text-bison", "learnlm", "veo", "imagen", "gemma"):
        return "google"
    if starts("claude", "anthropic"):
        return "anthropic"
    if starts("groq"):
        return "groq"
    if starts("mistral", "codestral"):
        return "mistral"
    if starts("perplexity"):
        return "perplexity"
    if starts("cohere"):
        return "cohere"
    if starts("stability"):
        return "stabilityai"
    if starts("recraft"):
        return "recraft"
    if starts("replicate"):
        return "replicate"
    if starts("databricks"):
        return "databricks"
    if starts("togethercomputer"):
        return "together"
    if starts("anyscale"):
        return "anyscale"
    if starts("deepinfra"):
        return "deepinfra"
    if starts("openrouter"):
        return "openrouter"
    if starts("vercel_ai_gateway"):
        return "vercel_ai_gateway"
    if starts("snowflake"):
        return "snowflake"
    if starts("xai"):
        return "xai"
    if starts("voyage"):
        return "voyage"
    if starts("deepgram"):
        return "deepgram"
    if starts("dashscope"):
        return "dashscope"
    if starts("sambanova"):
        return "sambanova"
    if starts("ovhcloud"):
        return "ovhcloud"
    if starts("oci"):
        return "oci"
    if starts("cloudflare"):
        return "cloudflare"
    if starts("watsonx"):
        return "watsonx"
    if starts("amazon", "bedrock"):
        return "amazon"
    if "twelvelabs" in low:
        return "twelvelabs"
    if starts("lambda_ai"):
        return "lambda_ai"
    if starts("gradient_ai"):
        return "gradient_ai"
    if starts("friendliai"):
        return "friendliai"
    if starts("wandb"):
        return "wandb"
    if starts("meta-llama", "meta_llama", "meta.llama") or "llama" in low:
        return "meta"
    return "other"

def _group_litellm_models():
    groups = defaultdict(set)
    for mid in LITELLM_MODEL_LIST:
        prov = _infer_provider_from_model_id(mid)
        groups[prov].add(mid)
    return {k: sorted(list(v)) for k, v in sorted(groups.items(), key=lambda kv: kv[0])}

@app.get("/litellm/models")
def litellm_models():
    """Return full LiteLLM model list grouped by provider."""
    try:
        groups = _group_litellm_models()
        # flat count (unique models)
        total = sum(len(v) for v in groups.values())
        return jsonify({"count": total, "groups": groups})
    except Exception as e:
        return jsonify({"error": str(e)}), 500
    
@app.route("/litellm/providers", methods=["GET"])
def litellm_providers():
    import litellm
    version = getattr(litellm, "__version__", "unknown")
    try:
        providers = sorted({p.name for p in litellm.provider_list})
        return jsonify({
            "count": len(providers),
            "providers": providers,
            "version": version
        })
    except Exception as e:
        return jsonify({"error": str(e), "version": version}), 500

@app.get("/debug/routes")
def debug_routes():
    from flask import current_app
    return {"routes": sorted([r.rule for r in current_app.url_map.iter_rules()])}

# =========================
# Datasets CRUD + Domain listing
# =========================
@app.get("/domains")
def list_domains():
    result = {}
    try:
        # local
        for d in sorted(os.listdir(DATASETS_ROOT)):
            p = os.path.join(DATASETS_ROOT, d)
            if os.path.isdir(p):
                csvs = [f for f in sorted(os.listdir(p)) if f.lower().endswith(".csv")]
                if csvs:
                    result[d] = csvs
        # gcs merge
        try:
            metas = _list_dataset_meta()
            for m in metas:
                d = m.get("domain","")
                f = m.get("filename","")
                if not d or not f: continue
                result.setdefault(d, [])
                if f not in result[d]:
                    result[d].append(f)
        except Exception:
            pass
        return jsonify(result)
    except Exception as e:
        return jsonify({"detail": str(e)}), 500

def _ds_ref(domain: str, filename: str):
    key = f"{slug(domain)}::{filename}"
    return _firestore_client.collection(FIRESTORE_COLLECTION_DATASETS).document(key)

def _save_dataset_meta(domain: str, filename: str, gs_uri: str, size: int):
    meta = {
        "domain": slug(domain),
        "filename": filename,
        "gs_uri": gs_uri,
        "size_bytes": size,
        "updated_at": firestore.SERVER_TIMESTAMP,
        "created_at": firestore.SERVER_TIMESTAMP,
    }
    _ds_ref(domain, filename).set(meta, merge=True)

def _delete_dataset_meta(domain: str, filename: str):
    _ds_ref(domain, filename).delete()

def _list_dataset_meta(domain: Optional[str]=None, limit: int=200) -> List[dict]:
    col = _firestore_client.collection(FIRESTORE_COLLECTION_DATASETS)
    q = col.order_by("updated_at", direction=firestore.Query.DESCENDING)
    if domain:
        q = q.where("domain", "==", slug(domain))
    docs = q.limit(limit).stream()
    return [d.to_dict() for d in docs if d.exists]

@app.post("/datasets/upload")
def datasets_upload():
    try:
        domain = request.form.get("domain")
        file = request.files.get("file")
        if not domain or not file:
            return jsonify({"detail":"Missing 'domain' or 'file'"}), 400
        uploaded = upload_dataset_file(file, domain=domain)
        return jsonify(uploaded), 201
    except Exception as e:
        return jsonify({"detail": str(e)}), 500

@app.get("/datasets")
def datasets_list():
    try:
        domain = request.args.get("domain")
        add_signed = request.args.get("signed","false").lower() in ("1","true","yes")
        items = []

        # 1) Firestore metadata (jika ada)
        try:
            items = _list_dataset_meta(domain=domain)
            if add_signed:
                for it in items:
                    try:
                        gs_uri = it.get("gs_uri","")
                        if not gs_uri:
                            it.setdefault("signed_url",""); continue
                        _, bucket_name, *rest = gs_uri.replace("gs://","").split("/")
                        blob_name = "/".join(rest)
                        blob = _storage_client.bucket(bucket_name).blob(blob_name)
                        it["signed_url"] = _signed_url(blob, it["filename"], "text/csv", GCS_SIGNED_URL_TTL_SECONDS)
                    except Exception:
                        it.setdefault("signed_url","")
        except Exception:
            items = []

        # 2) Fallback: baca langsung dari GCS kalau Firestore kosong / miss
        try:
            if domain and GCS_BUCKET:
                known = {(i.get("domain"), i.get("filename")) for i in items}
                for b in list_gcs_csvs(domain):
                    fname = os.path.basename(b.name)
                    key = (slug(domain), fname)
                    if key in known:
                        continue
                    rec = {
                        "domain": slug(domain),
                        "filename": fname,
                        "gs_uri": f"gs://{GCS_BUCKET}/{b.name}",
                        "size_bytes": b.size or 0,
                        "signed_url": "",
                    }
                    if add_signed:
                        try:
                            rec["signed_url"] = _signed_url(b, fname, "text/csv", GCS_SIGNED_URL_TTL_SECONDS)
                        except Exception:
                            pass
                    items.append(rec)
        except Exception:
            pass

        # 3) Local folder (dev fallback)
        if domain:
            domain_dir = os.path.join(DATASETS_ROOT, slug(domain))
            if os.path.isdir(domain_dir):
                known = {(i.get("domain"), i.get("filename")) for i in items}
                for name in sorted(os.listdir(domain_dir)):
                    if name.lower().endswith(".csv") and (slug(domain), name) not in known:
                        path = os.path.join(domain_dir, name)
                        size = os.path.getsize(path)
                        items.append({
                            "domain": slug(domain),
                            "filename": name,
                            "gs_uri": "",
                            "size_bytes": size,
                            "signed_url": ""
                        })

        # IMPORTANT: kembalikan *dua* key supaya FE lama/baru sama-sama jalan
        return jsonify({ "items": items, "datasets": items })
    except Exception as e:
        return jsonify({"detail": str(e)}), 500

# ✅ NEW: Return all datasets for a given domain (path-based)
@app.get("/datasets/<domain>/all")
def datasets_list_all(domain):
    """
    List all datasets within a given domain (Firestore + GCS + Local fallback).
    Returns:
      {
        "items": [ { domain, filename, gs_uri, size_bytes, signed_url } ],
        "datasets": same_as_items
      }
    """
    try:
        add_signed = request.args.get("signed", "false").lower() in ("1", "true", "yes")
        items = []

        # 1️⃣ Firestore metadata
        try:
            items = _list_dataset_meta(domain=domain)
            if add_signed:
                for it in items:
                    try:
                        gs_uri = it.get("gs_uri", "")
                        if not gs_uri:
                            it.setdefault("signed_url", "")
                            continue
                        _, bucket_name, *rest = gs_uri.replace("gs://", "").split("/")
                        blob_name = "/".join(rest)
                        blob = _storage_client.bucket(bucket_name).blob(blob_name)
                        it["signed_url"] = _signed_url(
                            blob, it["filename"], "text/csv", GCS_SIGNED_URL_TTL_SECONDS
                        )
                    except Exception:
                        it.setdefault("signed_url", "")
        except Exception:
            items = []

        # 2️⃣ Fallback: read directly from GCS if Firestore miss
        try:
            if GCS_BUCKET:
                known = {(i.get("domain"), i.get("filename")) for i in items}
                for b in list_gcs_csvs(domain):
                    fname = os.path.basename(b.name)
                    key = (slug(domain), fname)
                    if key in known:
                        continue
                    rec = {
                        "domain": slug(domain),
                        "filename": fname,
                        "gs_uri": f"gs://{GCS_BUCKET}/{b.name}",
                        "size_bytes": b.size or 0,
                        "signed_url": "",
                    }
                    if add_signed:
                        try:
                            rec["signed_url"] = _signed_url(
                                b, fname, "text/csv", GCS_SIGNED_URL_TTL_SECONDS
                            )
                        except Exception:
                            pass
                    items.append(rec)
        except Exception:
            pass

        # 3️⃣ Local fallback
        domain_dir = os.path.join(DATASETS_ROOT, slug(domain))
        if os.path.isdir(domain_dir):
            known = {(i.get("domain"), i.get("filename")) for i in items}
            for name in sorted(os.listdir(domain_dir)):
                if name.lower().endswith(".csv") and (slug(domain), name) not in known:
                    path = os.path.join(domain_dir, name)
                    size = os.path.getsize(path)
                    items.append({
                        "domain": slug(domain),
                        "filename": name,
                        "gs_uri": "",
                        "size_bytes": size,
                        "signed_url": "",
                    })

        return jsonify({"items": items, "datasets": items})
    except Exception as e:
        return jsonify({"detail": str(e)}), 500

@app.delete("/datasets/<domain>/all")
def datasets_delete_all(domain):
    """
    Delete ALL datasets under a given domain (from GCS, Firestore, and local fallback).
    Returns: { deleted: [filename1, filename2, ...] }
    """
    deleted = []
    try:
        safe_domain = slug(domain)

        # 1️⃣ GCS delete
        try:
            if GCS_BUCKET:
                blobs = list_gcs_csvs(safe_domain)
                for b in blobs:
                    if not b.name.lower().endswith(".csv"):
                        continue
                    fname = os.path.basename(b.name)
                    try:
                        b.delete()
                        deleted.append(fname)
                        try:
                            _delete_dataset_meta(safe_domain, fname)
                        except Exception:
                            pass
                    except Exception as e:
                        print(f"[WARN] Failed to delete {b.name} from GCS:", e)
        except Exception as e:
            print("GCS deletion skipped:", e)

        # 2️⃣ Local fallback delete
        local_dir = os.path.join(DATASETS_ROOT, safe_domain)
        if os.path.isdir(local_dir):
            for name in sorted(os.listdir(local_dir)):
                if not name.lower().endswith(".csv"):
                    continue
                path = os.path.join(local_dir, name)
                try:
                    os.remove(path)
                    deleted.append(name)
                except Exception as e:
                    print(f"[WARN] Failed to delete {name} from local:", e)

        return jsonify({"deleted": deleted, "count": len(deleted)})
    except Exception as e:
        return jsonify({"detail": str(e)}), 500

@app.get("/datasets/<domain>/<path:filename>")
def datasets_read(domain, filename):
    try:
        n = int(request.args.get("n","50"))
        as_fmt = request.args.get("as","json")
        if GCS_BUCKET:
            blob_name = f"{GCS_DATASETS_PREFIX}/{slug(domain)}/{filename}"
            df = read_gcs_csv_to_pl_df(blob_name)
        else:
            local_path = os.path.join(DATASETS_ROOT, slug(domain), filename)
            if not os.path.exists(local_path):
                return jsonify({"detail": "File not found"}), 404
            df = _read_local_csv_to_polars(local_path)
        if n > 0:
            df = df.head(n)
        if as_fmt == "csv":
            out = io.StringIO()
            df.write_csv(out)
            return out.getvalue(), 200, {"Content-Type":"text/csv; charset=utf-8"}
        return jsonify({"records": df.to_dicts()})
    except Exception as e:
        return jsonify({"detail": str(e)}), 500

@app.delete("/datasets/<domain>/<path:filename>")
def datasets_delete(domain, filename):
    try:
        if GCS_BUCKET:
            blob_name = f"{GCS_DATASETS_PREFIX}/{slug(domain)}/{filename}"
            delete_gcs_object(blob_name)
            try:
                _delete_dataset_meta(domain, filename)
            except Exception:
                pass
        local_path = os.path.join(DATASETS_ROOT, slug(domain), filename)
        try:
            if os.path.exists(local_path):
                os.remove(local_path)
        except Exception:
            pass
        return jsonify({"deleted": True, "domain": slug(domain), "filename": filename})
    except Exception as e:
        return jsonify({"detail": str(e)}), 500

# FE compatibility
@app.post("/upload_datasets/<domain>")
def compat_upload_datasets(domain: str):
    try:
        files: List = []
        single = request.files.get("file")
        if single: files.append(single)
        files.extend(request.files.getlist("files"))
        files.extend(request.files.getlist("files[]"))

        uploads = []
        for f in files:
            uploads.append(upload_dataset_file(f, domain=domain))

        if not uploads and request.data:
            fname = request.args.get("filename") or request.headers.get("X-Filename") or f"upload_{int(time.time())}.csv"
            uploads.append(_save_bytes_local(domain, fname, request.data))

        if not uploads:
            return jsonify({"detail": "No file provided"}), 400

        return jsonify({"items": uploads}), 201
    except Exception as e:
        return jsonify({"detail": str(e)}), 500

@app.get("/domains/<domain>/datasets")
def compat_list_domain_datasets(domain: str):
    try:
        items: List[dict] = []
        try:
            fs_items = _list_dataset_meta(domain=domain)
            for it in fs_items:
                gs_uri = it.get("gs_uri","")
                if gs_uri:
                    try:
                        _, bucket_name, *rest = gs_uri.replace("gs://","").split("/")
                        blob_name = "/".join(rest)
                        blob = _storage_client.bucket(bucket_name).blob(blob_name)
                        it["signed_url"] = _signed_url(blob, it["filename"], "text/csv", GCS_SIGNED_URL_TTL_SECONDS)
                    except Exception:
                        it.setdefault("signed_url","")
            items.extend(fs_items)
        except Exception:
            pass

        try:
            domain_dir = os.path.join(DATASETS_ROOT, slug(domain))
            if os.path.isdir(domain_dir):
                known_names = { i.get("filename") for i in items }
                for name in sorted(os.listdir(domain_dir)):
                    if name.lower().endswith(".csv") and name not in known_names:
                        path = os.path.join(domain_dir, name)
                        size = os.path.getsize(path)
                        items.append({"domain": slug(domain), "filename": name, "gs_uri": "", "size_bytes": size, "signed_url": ""})
        except Exception:
            pass

        return jsonify({"items": items, "datasets": items})
    except Exception as e:
        return jsonify({"detail": str(e)}), 500

@app.get("/domains/<domain>/datasets")
def compat_list_domain_datasets_trailing(domain: str):
    return compat_list_domain_datasets(domain)

# =========================
# Sessions / PDF Export / Cancel
# =========================
@app.get("/sessions")
def sessions_list():
    try:
        limit = int(request.args.get("limit","20"))
        col = _firestore_client.collection(FIRESTORE_COLLECTION_SESSIONS)
        docs = col.order_by("updated_at", direction=firestore.Query.DESCENDING).limit(limit).stream()
        items = []
        for d in docs:
            if not d.exists: continue
            data = d.to_dict() or {}
            items.append({
                "session_id": d.id,
                "updated_at": str(data.get("updated_at","")),
                "created_at": str(data.get("created_at","")),
                "last_visual_signed_url": data.get("last_visual_signed_url","") or "",
                "last_visual_kind": data.get("last_visual_kind",""),
                "last_plan": data.get("last_plan"),
            })
        return jsonify({"items": items})
    except Exception as e:
        return jsonify({"detail": str(e)}), 500

@app.get("/sessions/<session_id>/history")
def sessions_history(session_id):
    try:
        st = _get_conv_state(session_id)
        return jsonify({
            "session_id": session_id,
            "history": st.get("history", []),
            "last_visual_signed_url": st.get("last_visual_signed_url",""),
            "last_visual_kind": st.get("last_visual_kind",""),
            "last_plan": st.get("last_plan"),
        })
    except Exception as e:
        return jsonify({"detail": str(e)}), 500

@app.get("/sessions/<session_id>/export/pdf")
def sessions_export_pdf(session_id: str):
    if not _REPORTLAB_AVAILABLE:
        return jsonify({"detail": "PDF export requires 'reportlab'. Install first: uv pip install reportlab"}), 501
    try:
        state = _get_conv_state(session_id)
        history: List[dict] = state.get("history", [])
        buf = io.BytesIO()
        doc = SimpleDocTemplate(buf, pagesize=A4)
        styles = getSampleStyleSheet()
        title = styles["Heading1"]
        meta  = styles["Normal"]
        body  = ParagraphStyle("Body", parent=styles["BodyText"], fontSize=10, leading=14, alignment=TA_LEFT)
        role_style = styles["Heading3"]

        story: List = []
        story.append(Paragraph(f"Chat History — Session {html.escape(session_id)}", title))
        story.append(Spacer(1, 6))
        story.append(Paragraph(f"Generated at: {datetime.utcnow().isoformat()}Z", meta))
        story.append(Spacer(1, 12))
        if not history:
            story.append(Paragraph("No messages yet.", body))
        else:
            for i, item in enumerate(history, 1):
                role = str(item.get("role", "unknown")).capitalize()
                ts = item.get("ts")
                ts_str = ""
                if isinstance(ts, (int, float)):
                    ts_str = datetime.utcfromtimestamp(ts).isoformat() + "Z"
                content = item.get("content", "")
                if not isinstance(content, str):
                    content = json.dumps(content, ensure_ascii=False, indent=2)
                safe = html.escape(content).replace("\n", "<br/>")

                story.append(Paragraph(f"{i}. <b>{role}</b> <font size=9 color='#666666'>({ts_str})</font>", role_style))
                story.append(Paragraph(safe, body))
                story.append(Spacer(1, 8))

        doc.build(story)
        buf.seek(0)
        filename = f"chat_session_{session_id}.pdf"
        return send_file(buf, mimetype="application/pdf", as_attachment=True, download_name=filename)
    except Exception as e:
        return jsonify({"detail": str(e)}), 500

@app.post("/query/cancel")
def query_cancel():
    try:
        body = request.get_json(force=True) if request.data else {}
        session_id = body.get("session_id")
        if not session_id:
            return jsonify({"detail":"Missing 'session_id'"}), 400
        _CANCEL_FLAGS.add(session_id)
        return jsonify({"ok": True})
    except Exception as e:
        return jsonify({"detail": str(e)}), 500

# =========================
# NEW: Suggestion Endpoint (a0.0.7)
# =========================
@app.post("/suggest")
def suggest():
    """
    Body (JSON):
      - domain (str, required)
      - dataset (str | [str], optional)
    Returns:
      { suggestions: [s1,s2,s3,s4], elapsed: <sec>, data_info, data_describe }
    """
    t0 = time.time()
    try:
        if not GEMINI_API_KEY:
            return jsonify({"detail": "No API key configured"}), 500

        body = request.get_json(force=True)
        domain_in  = body.get("domain")
        dataset_field = body.get("dataset")

        if not domain_in:
            return jsonify({"detail":"Missing 'domain'"}), 400

        domain = slug(domain_in)
        if isinstance(dataset_field, list):
            datasets = [s.strip() for s in dataset_field if isinstance(s, str) and s.strip()]
            dataset_filters = set(datasets) if datasets else None
        elif isinstance(dataset_field, str) and dataset_field.strip():
            dataset_filters = {dataset_field.strip()}
        else:
            dataset_filters = None

        dfs, data_info, data_describe = _load_domain_dataframes(domain, dataset_filters)

        r = completion(
            model="gemini/gemini-2.5-pro",
            messages=[
                {"role":"system","content":"""
                Make sure all of the information below is applied.
                1. Based on the provided dataset(s), Suggest exactly 4 realistic user prompt in a format of a STRICT one-line JSON with keys: suggestion1, suggestion2, suggestion3, suggestion4.
                2. Each suggestion should be less than 100 characters. No prose beyond the JSON.
                3. Each value must be a single-line string. No extra keys, no prose, no markdown/code fences.
                """},
                {"role":"user","content":
                    f"""Make sure all of the information below is applied.
                    Datasets Domain name: {domain}.
                    df.info of each dfs key(file name)-value pair:
                    {data_info}.
                    df.describe of each dfs key(file name)-value pair:
                    {data_describe}."""
                }
            ],
            seed=1, stream=False, verbosity="low", drop_params=True, reasoning_effort="high",
        )
        content = get_content(r)
        try:
            m = re.search(r'\{.*\}', content, re.DOTALL)
            js = json.loads(m.group(0)) if m else {}
        except Exception:
            js = {}
        suggestions = [js.get("suggestion1",""), js.get("suggestion2",""), js.get("suggestion3",""), js.get("suggestion4","")]
        elapsed = time.time() - t0
        return jsonify({"suggestions": suggestions, "elapsed": elapsed, "data_info": data_info, "data_describe": data_describe})
    except Exception as e:
        return jsonify({"detail": str(e)}), 500

# =========================
# NEW: Query/Inferencing Endpoint (a0.0.7, Polars pipeline)
# UPDATED: honors provider/model/userId with Firestore key decryption
# =========================
@app.post("/query")
def query():
    """
    Body (JSON):
      - domain (str, required)
      - prompt (str, required)
      - session_id (str, optional)
      - dataset (str | [str], optional)
      - provider (str, optional)          # e.g., "google"|"gemini"|"openai"|"anthropic"|"groq"
      - model (str, optional)             # e.g., "gemini-2.5-pro", "gpt-4o-mini", ...
      - userId (str, optional)            # used to fetch provider token from Firestore
      - includeInsight (bool, optional)
    Returns:
      - session_id, response (HTML), diagram_* fields, timing & flags
    """
    t0 = time.time()
    try:
        body = request.get_json(force=True)
        domain_in  = body.get("domain")
        prompt     = body.get("prompt")
        session_id = body.get("session_id") or str(uuid.uuid4())

        # NEW: provider/model/userId for multi-provider support
        provider_in = body.get("provider") or "google"
        model_in    = body.get("model")
        user_id_in  = body.get("userId")

        # Compose model id + API key resolution
        chosen_model_id = _compose_model_id(provider_in, model_in)
        chosen_api_key  = None
        if user_id_in and provider_in:
            chosen_api_key = _get_user_provider_token(user_id_in, provider_in)
        # Fallback to GEMINI_API_KEY when no user token
        if not chosen_api_key and chosen_model_id.startswith("gemini/"):
            chosen_api_key = GEMINI_API_KEY

        dataset_field = body.get("dataset")
        if isinstance(dataset_field, list):
            datasets = [s.strip() for s in dataset_field if isinstance(s, str) and s.strip()]
            dataset_filters = set(datasets) if datasets else None
        elif isinstance(dataset_field, str) and dataset_field.strip():
            datasets = [dataset_field.strip()]
            dataset_filters = {datasets[0]}
        else:
            datasets = []
            dataset_filters = None

        if not domain_in or not prompt:
            return jsonify({"detail": "Missing 'domain' or 'prompt'"}), 400
        if not chosen_api_key:
            return jsonify({"detail": "No API key available for the selected provider. Save a key first or send userId/provider."}), 400

        domain = slug(domain_in)

        # state & history
        state = _get_conv_state(session_id)
        _append_history(state, "user", prompt)
        _save_conv_state(session_id, state)

        _cancel_if_needed(session_id)

        # load data (Polars)
        dfs, data_info, data_describe = _load_domain_dataframes(domain, dataset_filters)
        if not dfs:
            if dataset_filters:
                available = []
                domain_dir = os.path.join(DATASETS_ROOT, domain)
                if os.path.isdir(domain_dir):
                    available.extend(sorted([f for f in os.listdir(domain_dir) if f.lower().endswith(".csv")]))
                try:
                    if GCS_BUCKET:
                        available.extend(sorted({os.path.basename(b.name) for b in list_gcs_csvs(domain) if b.name.lower().endswith(".csv")}))
                except Exception:
                    pass
                return jsonify({
                    "code": "DATASET_NOT_FOUND",
                    "detail": f"Requested datasets {sorted(list(dataset_filters))} not found in domain '{domain}'.",
                    "domain": domain,
                    "available": sorted(list(set(available))),
                }), 404
            return jsonify({"code":"NEED_UPLOAD", "detail": f"No CSV files found in domain '{domain}'", "domain": domain}), 409

        # Router
        agent_plan = _run_router(prompt, data_info, data_describe, state, llm_model=chosen_model_id, llm_api_key=chosen_api_key)
        need_manip = bool(agent_plan.get("need_manipulator", True))
        need_visual = bool(agent_plan.get("need_visualizer", True))
        include_insight = body.get("includeInsight", True)
        need_analyze = include_insight and bool(agent_plan.get("need_analyzer", True))
        compiler_model = agent_plan.get("compiler_model") or chosen_model_id
        visual_hint = agent_plan.get("visual_hint", "auto")

        context_hint = {
            "router_plan": agent_plan,
            "last_visual_path": "",
            "has_prev_df_processed": False,
            "last_analyzer_excerpt": (state.get("last_analyzer_text") or "")[:400],
            "dataset_filter": (sorted(datasets) if datasets else "ALL"),
        }

                # === NEW: Run router to decide which agents to run ===
        agent_plan = _run_router(user_prompt=prompt, data_info=data_info, data_describe=data_describe)
        need_manip = bool(agent_plan.get("need_manipulator", True))
        need_visual = bool(agent_plan.get("need_visualizer", True))
        need_analyze = bool(agent_plan.get("need_analyzer", True))
        need_plan_explainer = bool(agent_plan.get("need_plan_explainer", True))

        # Force analyzer for gap/allocation prompts even if plan says otherwise (guards router issue)
        if re.search(r"\b(min(?:imum)? number|minimum number of additional takers|additional takers|close (?:the )?gap|gap closure|optimal allocation|allocate|allocation|optimi[sz]e)\b", prompt.lower()):
            need_analyze = True
        need_compile = bool(agent_plan.get("need_compiler", True))  # now controlled by router
        compiler_model = agent_plan.get("compiler_model") or "gemini/gemini-2.5-pro"
        plan_explainer_model = agent_plan.get("plan_explainer_model") or "gemini/gemini-2.5-pro"
        visual_hint = agent_plan.get("visual_hint", "auto")
        if visual_hint == "auto" and re.search(r"(ranked plan|showing \[)", prompt.lower()):
            visual_hint = "table"

        # Orchestrator
        _cancel_if_needed(session_id)
        spec = _run_orchestrator(prompt, domain, data_info, data_describe, visual_hint, context_hint, llm_model=chosen_model_id, llm_api_key=chosen_api_key)
        manipulator_prompt = spec.get("manipulator_prompt", "")
        visualizer_prompt  = spec.get("visualizer_prompt", "")
        analyzer_prompt    = spec.get("analyzer_prompt", "")
        compiler_instruction = spec.get("compiler_instruction", "")

<<<<<<< HEAD
        plan_explainer_content = ""
        if need_plan_explainer:
            plan_explainer_start_time = _now()
            plan_explainer_response = completion(
                model=plan_explainer_model,
                messages=[
                    {"role": "system", "content": f"""
                    Make sure all of the information below is applied.
                     1. The prompt that will be given to you is the details of what the systems is going to do to respond to the user prompt.
                     2. Your objective is to summarize the prompt that will be given to you into an easy to understand thought-process-like-explanation of what you (the system) are going to do for the user to read while they wait.
                     3. Your respond must be in a form of a single paragraph.
                     4. Include reason behind each crucial steps taken."""},
                    {
                        "role": "user",
                        "content": (f"""Make sure all of the information below is applied
                        User Prompt: {prompt}.
                        Datasets Domain name: {domain}.
                        df.info of each dfs key(file name)-value pair:\n{data_info}.
                        df.describe of each dfs key(file name)-value pair:\n{data_describe}.
                        Plan for each agents: {agent_plan}.
                        Detailed instructions for each agents: {spec}.
                        """)
                    }
=======
        need_plan_explainer = bool(agent_plan.get("need_plan_explainer", False))
        plan_explainer_model = agent_plan.get("plan_explainer_model") or chosen_model_id

        if need_plan_explainer:
            plan_explainer_start_time = time.time()

            # isi detail instruksi untuk ketiga agen
            initial_content = json.dumps({
                "manipulator_prompt": manipulator_prompt,
                "visualizer_prompt": visualizer_prompt,
                "analyzer_prompt": analyzer_prompt,
                "compiler_instruction": compiler_instruction,
            }, ensure_ascii=False, indent=2)

            plan_explainer_response = completion(
                model=plan_explainer_model,
                messages=[
                    {
                        "role": "system",
                        "content": """Make sure all of the information below is applied.
                        1. The prompt that will be given to you is the details of what the system is going to do to respond to the user prompt.
                        2. Your objective is to summarize that plan into an easy-to-understand, thought-process-style explanation
                        of what you (the system) are going to do for the user to read while they wait.
                        3. Respond in a single, human-readable paragraph.
                        4. Include reasoning behind each crucial step taken."""
                    },
                    {
                        "role": "user",
                        "content": (
                            f"User Prompt: {prompt}\n"
                            f"Domain: {domain}\n"
                            f"Data Info: {data_info}\n"
                            f"Data Describe: {data_describe}\n"
                            f"Agent Plan: {json.dumps(agent_plan, ensure_ascii=False)}\n"
                            f"Detailed instructions for each agent:\n{initial_content}"
                        )
                    },
>>>>>>> 4ce88a6a
                ],
                seed=1,
                stream=False,
                verbosity="medium",
                drop_params=True,
                reasoning_effort="high",
<<<<<<< HEAD
                api_key=chosen_api_key # Pastikan API key diteruskan
            )

            plan_explainer_content = get_content(plan_explainer_response)
            print(plan_explainer_content)
            _now = getattr(time, "perf_counter", time.time)
            plan_explainer_end_time = _now()
            plan_explainer_elapsed_time = plan_explainer_end_time - plan_explainer_start_time
            print(f"Plan Explainer Elapsed time: {plan_explainer_elapsed_time:.2f} seconds")
        else:
            plan_explainer_content = "Plan Explainer skipped (router decision)."
            print(plan_explainer_content)
=======
                api_key=chosen_api_key
            )

            plan_explainer_content = get_content(plan_explainer_response)
            plan_explainer_end_time = time.time()
            plan_explainer_elapsed_time = plan_explainer_end_time - plan_explainer_start_time
            print(f"Elapsed time: {plan_explainer_elapsed_time:.2f} seconds")

            # optionally simpan ke state agar bisa dikirim ke FE
            state["last_plan_explainer"] = plan_explainer_content
            _save_conv_state(session_id, state)
        else:
                print("Plan Explainer skipped (router decision).")
>>>>>>> 4ce88a6a

        # Shared LLM (PandasAI via LiteLLM) - use chosen model & user key
        llm = LiteLLM(model=chosen_model_id, api_key=chosen_api_key)
        pai.config.set({"llm": llm})

        # Manipulator (Polars-first via pai.DataFrame wrappers)
        _cancel_if_needed(session_id)
        df_processed = None
        if need_manip or (need_visual or need_analyze):
            semantic_dfs = []
            for key, d in dfs.items():
                try:
                    semantic_dfs.append(pai.DataFrame(d))
                except TypeError:
                    pdf = d.to_pandas()
                    pdf.columns = [str(c) for c in pdf.columns]
                    semantic_dfs.append(pai.DataFrame(pdf))
            dm_resp = pai.chat(manipulator_prompt, *semantic_dfs)
            val = getattr(dm_resp, "value", dm_resp)
            df_processed = _to_polars_dataframe(val)

        # Visualizer
        _cancel_if_needed(session_id)
        dv_resp = SimpleNamespace(value="")
        chart_url = None
        diagram_signed_url = None
        diagram_gs_uri = None
        diagram_kind = ""
        run_id = datetime.utcnow().strftime("%Y%m%d%H%M%S%f")
        globals()["_RUN_ID"] = run_id

        if need_visual:
            if df_processed is None:
                return jsonify({"detail": "Visualization requested but no processed dataframe available."}), 500
            data_visualizer = _as_pai_df(df_processed)
            dv_resp = data_visualizer.chat(visualizer_prompt)

            # Move produced HTML to CHARTS_ROOT (local dev) + upload to GCS
            chart_path = getattr(dv_resp, "value", None)
            if isinstance(chart_path, str) and os.path.exists(chart_path):
                out_dir = ensure_dir(os.path.join(CHARTS_ROOT, domain))
                filename = f"{session_id}_{run_id}.html"
                dest = os.path.join(out_dir, filename)
                try:
                    os.replace(chart_path, dest)
                except Exception:
                    import shutil; shutil.copyfile(chart_path, dest)
                chart_url = f"/charts/{domain}/{filename}"

                diagram_kind = _detect_diagram_kind(dest, visual_hint)
                if GCS_BUCKET:
                    uploaded = upload_diagram_to_gcs(dest, domain=domain, session_id=session_id, run_id=run_id, kind=diagram_kind)
                    diagram_signed_url = uploaded["signed_url"]
                    diagram_gs_uri     = uploaded["gs_uri"]

                    state["last_visual_gcs_path"]   = diagram_gs_uri
                    state["last_visual_signed_url"] = diagram_signed_url
                    state["last_visual_kind"]       = diagram_kind

        # Analyzer
        _cancel_if_needed(session_id)
        da_resp = ""
        if need_analyze:
            if df_processed is None:
                return jsonify({"detail": "Analyzer requested but no processed dataframe available."}), 500
            data_analyzer = _as_pai_df(df_processed)
            da_obj = data_analyzer.chat(analyzer_prompt)
            da_resp = get_content(da_obj)
            state["last_analyzer_text"] = da_resp or ""

        # Compiler (use chosen model & key)
        _cancel_if_needed(session_id)
        data_info_runtime = _polars_info_string(df_processed) if isinstance(df_processed, pl.DataFrame) else data_info
        final_response = completion(
            model=compiler_model or chosen_model_id,
            messages=[
                {"role": "system", "content": compiler_instruction},
                {"role": "user", "content":
                    f"User Prompt:{prompt}. \n"
                    f"Datasets Domain name: {domain}. \n"
                    f"df.info of each dfs key(file name)-value pair:\n{data_info_runtime}. \n"
                    f"df.describe of each dfs key(file name)-value pair:\n{data_describe}. \n"
                    f"Data Visualizer Response:{getattr(dv_resp, 'value', '')}. \n"
                    f"Data Analyzer Response:{da_resp}."
                },
            ],
            seed=1, stream=False, verbosity="medium", drop_params=True, reasoning_effort="high",
            api_key=chosen_api_key
        )
        final_content = get_content(final_response)

        # Persist summary
        _append_history(state, "assistant", {
            "plan": agent_plan,
            "visual_path": "",
            "visual_signed_url": state.get("last_visual_signed_url",""),
            "visual_gs_uri": state.get("last_visual_gcs_path",""),
            "visual_kind": state.get("last_visual_kind",""),
            "analyzer_excerpt": (state.get("last_analyzer_text") or "")[:400],
            "final_preview": final_content[:600]
        })
        _save_conv_state(session_id, state)

        exec_time = time.time() - t0
        return jsonify({
            "session_id": session_id,
            "response": final_content,       # HTML
            "chart_url": chart_url,          # dev preview
            "diagram_kind": diagram_kind,    # "charts" | "tables"
            "diagram_gs_uri": diagram_gs_uri, # gs://...
            "diagram_signed_url": diagram_signed_url,
            "execution_time": exec_time,
            "need_visualizer": need_visual,
            "need_analyzer": need_analyze,
            "need_manipulator": need_manip,
            "llm_model_used": chosen_model_id,
            "provider": provider_in,
            "plan_explainer": state.get("last_plan_explainer", ""),
        })
    except RuntimeError as rexc:
        if "CANCELLED_BY_USER" in str(rexc):
            return jsonify({"code":"CANCELLED","detail":"Processing cancelled by user."}), 409
        return jsonify({"detail": str(rexc)}), 500
    except Exception as e:
        return jsonify({"detail": str(e)}), 500

# =========================
# NEW: Supabase/Postgre credentials management (password encrypted)
# =========================
@app.post("/pg/save")
def pg_save():
    """
    Save Supabase/Postgres credentials (password encrypted).
    Body JSON:
      - userId (required)
      - host, port, dbname, user, password (all required)
      - name (optional; defaults to 'default')
    """
    try:
        _require_fernet()
        body = request.get_json(force=True)
        user_id = body.get("userId")
        host = body.get("host")
        port = body.get("port")
        dbname = body.get("dbname")
        user = body.get("user")
        password = body.get("password")
        name = body.get("name") or "default"
        if not all([user_id, host, port, dbname, user, password]):
            return jsonify({"saved": False, "error": "Missing one of required fields"}), 400
        enc_pw = fernet.encrypt(password.encode()).decode()
        doc_id = f"{user_id}_{slug(name)}"
        _firestore_client.collection(FIRESTORE_COLLECTION_PG).document(doc_id).set({
            "user_id": user_id,
            "name": name,
            "host": host,
            "port": str(port),
            "dbname": dbname,
            "user": user,
            "password_enc": enc_pw,
            "updated_at": firestore.SERVER_TIMESTAMP,
            "created_at": firestore.SERVER_TIMESTAMP,
        }, merge=True)
        return jsonify({"saved": True, "id": doc_id})
    except Exception as e:
        return jsonify({"saved": False, "error": str(e)}), 500

@app.get("/pg/get")
def pg_get():
    """
    Get saved connection meta (password not revealed).
    Query:
      - userId (required)
    """
    try:
        user_id = request.args.get("userId")
        if not user_id:
            return jsonify({"error": "Missing userId"}), 400
        docs = (_firestore_client.collection(FIRESTORE_COLLECTION_PG)
                .where("user_id", "==", user_id).stream())
        items = []
        for d in docs:
            rec = d.to_dict() or {}
            items.append({
                "id": d.id,
                "name": rec.get("name"),
                "host": rec.get("host"),
                "port": rec.get("port"),
                "dbname": rec.get("dbname"),
                "user": rec.get("user"),
                "updated_at": str(rec.get("updated_at","")),
            })
        return jsonify({"items": items, "count": len(items)})
    except Exception as e:
        return jsonify({"error": str(e)}), 500

@app.post("/pg/test")
def pg_test():
    """
    Test connectivity to Postgres using provided credentials (not persisted).
    Body JSON: { host, port, dbname, user, password }
    Returns 200 if connect succeeds, otherwise 400/501.
    """
    try:
        body = request.get_json(force=True)
        host = body.get("host"); port = body.get("port"); dbname = body.get("dbname")
        user = body.get("user"); password = body.get("password")
        if not all([host, port, dbname, user, password]):
            return jsonify({"ok": False, "error":"Missing fields"}), 400
        try:
            import psycopg2  # optional dependency
        except Exception:
            return jsonify({"ok": False, "error": "psycopg2 not installed on server"}), 501
        try:
            conn = psycopg2.connect(host=host, port=port, dbname=dbname, user=user, password=password, connect_timeout=5)
            conn.close()
            return jsonify({"ok": True})
        except Exception as e:
            return jsonify({"ok": False, "error": str(e)}), 400
    except Exception as e:
        return jsonify({"ok": False, "error": str(e)}), 500

# --- Entry point ---------------------------------------------------------------
if __name__ == "__main__":
    host = os.getenv("HOST", "127.0.0.1")
    port = int(os.getenv("PORT", "8000"))
    app.run(host=host, port=port, debug=True)
<|MERGE_RESOLUTION|>--- conflicted
+++ resolved
@@ -1,2134 +1,2079 @@
-# main.py — ConvoInsight BE (Flask, Cloud Run ready)
-# Polars + PandasAI wrappers; GCS/Firestore persistence; provider keys via Firestore (encrypted)
-
-import os, io, json, time, uuid, re, html
-from datetime import datetime, timedelta
-from typing import Dict, List, Optional, Tuple
-from types import SimpleNamespace
-from collections import defaultdict
-
-from flask import Flask, request, jsonify, send_from_directory, send_file
-from flask_cors import CORS
-
-# --- Polars + PandasAI (Polars-first)
-import polars as pl
-import pandasai as pai
-from pandasai_litellm.litellm import LiteLLM
-from litellm import completion, model_list as LITELLM_MODEL_LIST
-from pandasai import SmartDataframe, SmartDatalake  # kept import for compatibility, not used in new path
-from pandasai.core.response.dataframe import DataFrameResponse
-
-# --- (pandas kept import for minimal surface compatibility, not used in pipeline)
-import pandas as pd  # not used for pipeline; retained to avoid non-pipeline breakages elsewhere
-import litellm
-from litellm import get_valid_models
-# --- GCP clients ---
-from google.cloud import storage
-from google.cloud import firestore
-
-# === GCP auth imports (for signed URLs on Cloud Run) ===
-import google.auth
-from google.auth.transport.requests import Request as GoogleAuthRequest
-# NEW: use IAM Signer to sign without private key on Cloud Run
-try:
-    from google.auth import iam
-except Exception:  # pragma: no cover
-    iam = None
-from google.oauth2 import service_account
-
-import requests
-from cryptography.fernet import Fernet
-
-# -------- optional: load .env --------
-try:
-    from dotenv import load_dotenv
-    load_dotenv()
-except Exception:
-    pass
-
-# -------- Optional PDF deps (ReportLab) --------
-_REPORTLAB_AVAILABLE = False
-try:
-    from reportlab.lib.pagesizes import A4
-    from reportlab.lib.styles import getSampleStyleSheet, ParagraphStyle
-    from reportlab.lib.enums import TA_LEFT
-    from reportlab.platypus import SimpleDocTemplate, Paragraph, Spacer
-    _REPORTLAB_AVAILABLE = True
-except Exception:
-    _REPORTLAB_AVAILABLE = False
-
-# -------- Config --------
-GEMINI_API_KEY = os.getenv("GEMINI_API_KEY")
-GCP_PROJECT_ID = os.getenv("GCP_PROJECT_ID")
-
-FERNET_KEY = os.getenv("FERNET_KEY")
-fernet = Fernet(FERNET_KEY.encode()) if FERNET_KEY else None
-
-CORS_ORIGINS = os.getenv(
-    "CORS_ORIGINS",
-    "http://127.0.0.1:5500,http://localhost:5500,http://localhost:5173,http://127.0.0.1:5173,https://convoinsight.vercel.app"
-).split(",")
-
-DATASETS_ROOT = os.getenv("DATASETS_ROOT", os.path.abspath("./datasets"))
-CHARTS_ROOT   = os.getenv("CHARTS_ROOT",   os.path.abspath("./charts"))
-os.makedirs(DATASETS_ROOT, exist_ok=True)
-os.makedirs(CHARTS_ROOT,   exist_ok=True)
-
-# GCS / Firestore
-GCS_BUCKET                  = os.getenv("GCS_BUCKET")
-GCS_DATASETS_PREFIX         = os.getenv("GCS_DATASETS_PREFIX", "datasets")
-GCS_DIAGRAMS_PREFIX         = os.getenv("GCS_DIAGRAMS_PREFIX", "diagrams")
-GCS_SIGNED_URL_TTL_SECONDS  = int(os.getenv("GCS_SIGNED_URL_TTL_SECONDS", "604800"))  # 7 days
-GOOGLE_SERVICE_ACCOUNT_EMAIL = os.getenv("GOOGLE_SERVICE_ACCOUNT_EMAIL")  # optional but useful on Cloud Run
-
-# 🔧 FIX: pakai env var koleksi yang berbeda-beda (tidak ketuker)
-FIRESTORE_COLLECTION_SESSIONS  = os.getenv("FIRESTORE_SESSIONS_COLLECTION", "convo_sessions")
-FIRESTORE_COLLECTION_DATASETS  = os.getenv("FIRESTORE_DATASETS_COLLECTION", "datasets_meta")
-FIRESTORE_COLLECTION_PROVIDERS = os.getenv("FIRESTORE_PROVIDERS_COLLECTION", "convo_providers")
-# NEW: collection for PG/Supabase connections
-FIRESTORE_COLLECTION_PG        = os.getenv("FIRESTORE_PG_COLLECTION", "pg_connections")
-
-# --- Init Flask ---
-app = Flask(__name__)
-CORS(app, origins=[o.strip() for o in CORS_ORIGINS if o.strip()], supports_credentials=True)
-
-# --- Init GCP clients ---
-_storage_client = storage.Client(project=GCP_PROJECT_ID) if GCP_PROJECT_ID else storage.Client()
-_firestore_client = firestore.Client(project=GCP_PROJECT_ID) if GCP_PROJECT_ID else firestore.Client()
-
-# --- Cancel flags ---
-_CANCEL_FLAGS = set()  # holds session_id
-
-# =========================
-# Utilities & Helpers
-# =========================
-def slug(s: str) -> str:
-    return "-".join(s.strip().split()).lower()
-
-def ensure_dir(p: str):
-    os.makedirs(p, exist_ok=True)
-    return p
-
-def get_content(r):
-    """Extract content from LiteLLM response (robust)."""
-    try:
-        msg = r.choices[0].message
-        return msg["content"] if isinstance(msg, dict) else msg.content
-    except Exception:
-        pass
-    if isinstance(r, dict):
-        return r.get("choices", [{}])[0].get("message", {}).get("content", "")
-    try:
-        chunks = []
-        for ev in r:
-            delta = getattr(ev.choices[0], "delta", None)
-            if delta and getattr(delta, "content", None):
-                chunks.append(delta.content)
-        return "".join(chunks)
-    except Exception:
-        return str(r)
-
-def _safe_json_loads(s: str):
-    try:
-        return json.loads(s)
-    except json.JSONDecodeError:
-        start = s.find("{")
-        end = s.rfind("}")
-        if start >= 0 and end >= 0 and end > start:
-            return json.loads(s[start:end+1])
-        raise
-
-def _should_cancel(session_id: str) -> bool:
-    return session_id in _CANCEL_FLAGS
-
-def _cancel_if_needed(session_id: str):
-    if _should_cancel(session_id):
-        _CANCEL_FLAGS.discard(session_id)
-        raise RuntimeError("CANCELLED_BY_USER")
-
-def get_provider_config(provider: str, api_key: str):
-    if provider == "openai":
-        return {"url": "https://api.openai.com/v1/models", "headers": {"Authorization": f"Bearer {api_key}"}}
-    elif provider == "groq":
-        return {"url": "https://api.groq.com/openai/v1/models", "headers": {"Authorization": f"Bearer {api_key}"}}
-    elif provider == "anthropic":
-        return {"url": "https://api.anthropic.com/v1/models", "headers": {"x-api-key": api_key}}
-    elif provider == "google":
-        return {"url": f"https://generativelanguage.googleapis.com/v1beta/models?key={api_key}", "headers": {}}
-    else:
-        raise ValueError("Provider not supported")
-
-def save_provider_key(user_id: str, provider: str, encrypted_key: str, models: list):
-    try:
-        doc_id = f"{user_id}_{provider}"
-        doc_ref = _firestore_client.collection(FIRESTORE_COLLECTION_PROVIDERS).document(doc_id)
-        data = {
-            "user_id": user_id,
-            "provider": provider,
-            "token": encrypted_key,
-            "models": models,
-            "is_active": True,
-            # 🔧 gunakan server timestamp biar konsisten di multi instance
-            "updated_at": firestore.SERVER_TIMESTAMP,
-            "created_at": firestore.SERVER_TIMESTAMP,
-        }
-        doc_ref.set(data, merge=True)
-        return True
-    except Exception as e:
-        print("Firestore save error:", e)
-        return False
-
-# --- NEW: Resolve user-selected provider/model + decrypt token (used by /query) ---
-def _compose_model_id(provider: str, model: Optional[str]) -> str:
-    """
-    Compose a litellm model id like 'gemini/gemini-2.5-pro' or 'openai/gpt-4o-mini'.
-    If model already includes '/', return as-is.
-    """
-    if model and "/" in model:
-        return model
-    prefix_map = {"google": "gemini", "gemini": "gemini", "openai": "openai", "anthropic": "anthropic", "groq": "groq"}
-    prefix = prefix_map.get((provider or "").lower(), "gemini")
-    default_model_map = {
-        "gemini": "gemini-2.5-pro",
-        "openai": "gpt-4o-mini",
-        "anthropic": "claude-3-5-sonnet-20241022",
-        "groq": "llama-3.1-70b-versatile",
-    }
-    chosen = model or default_model_map.get(prefix, "gemini-2.5-pro")
-    return f"{prefix}/{chosen}"
-
-def _get_user_provider_token(user_id: str, provider: str) -> Optional[str]:
-    """
-    Fetch encrypted token from Firestore and decrypt with Fernet.
-    Returns plaintext token or None if not found/cannot decrypt.
-    """
-    try:
-        doc_id = f"{user_id}_{provider}"
-        doc = _firestore_client.collection(FIRESTORE_COLLECTION_PROVIDERS).document(doc_id).get()
-        if not doc.exists:
-            return None
-        enc = (doc.to_dict() or {}).get("token")
-        if not enc or not fernet:
-            return None
-        return fernet.decrypt(enc.encode()).decode()
-    except Exception:
-        return None
-
-# --- Firestore-backed conversation state -----------
-def _fs_default_state():
-    return {
-        "history": [],
-        "last_visual_gcs_path": "",
-        "last_visual_signed_url": "",
-        "last_visual_kind": "",
-        "last_analyzer_text": "",
-        "last_plan": None,
-        "updated_at": firestore.SERVER_TIMESTAMP,
-        "created_at": firestore.SERVER_TIMESTAMP,
-    }
-
-def _fs_sess_ref(session_id: str):
-    return _firestore_client.collection(FIRESTORE_COLLECTION_SESSIONS).document(session_id)
-
-def _get_conv_state(session_id: str) -> dict:
-    doc = _fs_sess_ref(session_id).get()
-    if doc.exists:
-        data = doc.to_dict() or {}
-        for k, v in _fs_default_state().items():
-            if k not in data:
-                data[k] = v
-        return data
-    else:
-        state = _fs_default_state()
-        _fs_sess_ref(session_id).set(state, merge=True)
-        return state
-
-def _save_conv_state(session_id: str, state: dict):
-    st = dict(state)
-    st["updated_at"] = firestore.SERVER_TIMESTAMP
-    _fs_sess_ref(session_id).set(st, merge=True)
-
-def _append_history(state: dict, role: str, content: str, max_len=10_000, keep_last=100):
-    content = str(content)
-    if len(content) > max_len:
-        content = content[:max_len] + " …"
-    hist = state.get("history") or []
-    hist.append({"role": role, "content": content, "ts": time.time()})
-    state["history"] = hist[-keep_last:]
-
-# --- GCS helpers -----------------------------------
-def _gcs_bucket():
-    if not GCS_BUCKET:
-        raise RuntimeError("GCS_BUCKET is not set")
-    return _storage_client.bucket(GCS_BUCKET)
-
-def _metadata_sa_email() -> Optional[str]:
-    """Fetch the service account email from GCE metadata (Cloud Run)."""
-    try:
-        r = requests.get(
-            "http://metadata.google.internal/computeMetadata/v1/instance/service-accounts/default/email",
-            headers={"Metadata-Flavor": "Google"},
-            timeout=1.5,
-        )
-        if r.status_code == 200:
-            return r.text.strip()
-    except Exception:
-        pass
-    return None
-
-def _signed_url(blob, filename: str, content_type: str, ttl_seconds: int) -> str:
-    """
-    Generate V4 signed URL that works on Cloud Run (no private key).
-    Priority:
-      1) Use IAM Signer with the running service account.
-      2) Fallback to default private-key signing (local dev with keyfile).
-    """
-    # Obtain ADC + refresh to ensure we have a token for IAM
-    credentials, _ = google.auth.default(
-        scopes=[
-            "https://www.googleapis.com/auth/cloud-platform",
-            "https://www.googleapis.com/auth/iam",
-        ]
-    )
-    auth_req = GoogleAuthRequest()
-    try:
-        credentials.refresh(auth_req)
-    except Exception:
-        pass
-
-    # Figure out the service account email
-    sa_email = getattr(credentials, "service_account_email", None)
-    if not sa_email or sa_email.lower() == "default":
-        sa_email = GOOGLE_SERVICE_ACCOUNT_EMAIL or _metadata_sa_email()
-
-    # If IAM Signer available, use it to sign without private key
-    if iam is not None and sa_email:
-        try:
-            signer = iam.Signer(auth_req, credentials, sa_email)
-            signing_creds = service_account.Credentials(
-                signer=signer,
-                service_account_email=sa_email,
-                token_uri="https://oauth2.googleapis.com/token",
-            )
-            return blob.generate_signed_url(
-                version="v4",
-                expiration=timedelta(seconds=ttl_seconds),
-                method="GET",
-                response_disposition=f'inline; filename="{filename}"',
-                response_type=content_type,
-                credentials=signing_creds,  # <-- key fix
-            )
-        except Exception:
-            # If IAM fails (e.g., missing permission or API disabled), continue to fallback
-            pass
-
-    # Fallback: dev local with keyfile / creds that already include a private key
-    return blob.generate_signed_url(
-        version="v4",
-        expiration=timedelta(seconds=ttl_seconds),
-        method="GET",
-        response_disposition=f'inline; filename="{filename}"',
-        response_type=content_type,
-    )
-
-# ---- Local helpers / robust dev mode --------------
-def _upload_dataset_file_local(file_storage, *, domain: str) -> dict:
-    safe_domain = slug(domain)
-    folder = ensure_dir(os.path.join(DATASETS_ROOT, safe_domain))
-    filename = file_storage.filename
-    dest = os.path.join(folder, filename)
-    file_storage.save(dest)
-    size = os.path.getsize(dest) if os.path.exists(dest) else 0
-    return {"filename": filename, "gs_uri": "", "signed_url": "", "size_bytes": size, "local_path": dest}
-
-def _save_bytes_local(domain: str, filename: str, data: bytes) -> dict:
-    safe_domain = slug(domain)
-    folder = ensure_dir(os.path.join(DATASETS_ROOT, safe_domain))
-    dest = os.path.join(folder, filename)
-    with open(dest, "wb") as f:
-        f.write(data)
-    size = os.path.getsize(dest)
-    return {"filename": filename, "gs_uri": "", "signed_url": "", "size_bytes": size, "local_path": dest}
-
-# =========================
-# Polars DataFrame helpers (from latest pipeline)
-# =========================
-def _normalize_columns_to_str(df: pl.DataFrame) -> pl.DataFrame:
-    new_names = [str(c) for c in df.columns]
-    if new_names != df.columns:
-        df = df.set_column_names(new_names)
-    return df
-
-def _polars_info_string(df: pl.DataFrame) -> str:
-    lines = [f"shape: {df.shape[0]} rows x {df.shape[1]} columns", "dtypes/nulls:"]
-    try:
-        nulls = df.null_count()
-        nulls_map = {col: int(nulls[col][0]) for col in nulls.columns}
-    except Exception:
-        nulls_map = {c: None for c in df.columns}
-    for name, dtype in df.schema.items():
-        n = nulls_map.get(name, "n/a")
-        lines.append(f"  - {name}: {dtype} (nulls={n})")
-    return "\n".join(lines)
-
-def _to_polars_dataframe(obj):
-    if isinstance(obj, pl.DataFrame):
-        return _normalize_columns_to_str(obj)
-    try:
-        df = pl.from_dataframe(obj)
-        return _normalize_columns_to_str(df)
-    except Exception:
-        return None
-
-def _as_pai_df(df):
-    """
-    Return a PandasAI-compatible DataFrame wrapper:
-    1) Try Polars (preferred). If PandasAI raises TypeError due to non-string columns,
-    2) Fall back to pandas with stringified columns, then wrap.
-    """
-    if isinstance(df, pl.DataFrame):
-        df = _normalize_columns_to_str(df)
-    try:
-        return pai.DataFrame(df)
-    except TypeError:
-        if isinstance(df, pl.DataFrame):
-            pdf = df.to_pandas()
-        else:
-            pdf = df
-        if hasattr(pdf, "columns"):
-            pdf.columns = [str(c) for c in pdf.columns]
-        return pai.DataFrame(pdf)
-
-def _read_csv_bytes_to_polars(data: bytes, sep_candidates: List[str] = (",", "|", ";", "\t")) -> pl.DataFrame:
-    last_err = None
-    for sep in sep_candidates:
-        try:
-            df = pl.read_csv(io.BytesIO(data), separator=sep)
-            return _normalize_columns_to_str(df)
-        except Exception as e:
-            last_err = e
-            continue
-    try:
-        df = pl.read_csv(io.BytesIO(data))
-        return _normalize_columns_to_str(df)
-    except Exception as e:
-        raise last_err or e
-
-def _read_local_csv_to_polars(path: str, sep_candidates: List[str] = (",", "|", ";", "\t")) -> pl.DataFrame:
-    with open(path, "rb") as f:
-        data = f.read()
-    return _read_csv_bytes_to_polars(data, sep_candidates=sep_candidates)
-
-# ---- Upload (GCS when possible, safe local fallback otherwise) ----------------
-def upload_dataset_file(file_storage, *, domain: str) -> dict:
-    if not GCS_BUCKET:
-        return _upload_dataset_file_local(file_storage, domain=domain)
-
-    # Upload to GCS (do not fail whole upload just because signed URL fails)
-    try:
-        safe_domain = slug(domain)
-        filename = file_storage.filename
-        blob_name = f"{GCS_DATASETS_PREFIX}/{safe_domain}/{filename}"
-        bucket = _gcs_bucket()
-        blob = bucket.blob(blob_name)
-        blob.cache_control = "private, max-age=0"
-        blob.content_type = "text/csv"
-        file_storage.stream.seek(0)
-        blob.upload_from_file(file_storage.stream, rewind=True, size=None, content_type="text/csv")
-        size = blob.size or 0
-        gs_uri = f"gs://{GCS_BUCKET}/{blob_name}"
-        try:
-            _save_dataset_meta(domain, filename, gs_uri, size)
-        except Exception:
-            pass
-        # Try to make signed URL; tolerate failures
-        try:
-            signed = _signed_url(blob, filename, "text/csv", GCS_SIGNED_URL_TTL_SECONDS)
-        except Exception:
-            signed = ""
-        return {
-            "filename": filename,
-            "gs_uri": gs_uri,
-            "signed_url": signed,
-            "size_bytes": size,
-        }
-    except Exception:
-        # Only if upload to GCS itself fails, fallback to local
-        return _upload_dataset_file_local(file_storage, domain=domain)
-
-def list_gcs_csvs(domain: str) -> List[storage.Blob]:
-    safe_domain = slug(domain)
-    prefix = f"{GCS_DATASETS_PREFIX}/{safe_domain}/"
-    return list(_gcs_bucket().list_blobs(prefix=prefix))
-
-def read_gcs_csv_to_pl_df(gs_uri_or_blobname: str, *, sep_candidates: List[str] = (",","|",";","\t")) -> pl.DataFrame:
-    if gs_uri_or_blobname.startswith("gs://"):
-        _, bucket_name, *rest = gs_uri_or_blobname.replace("gs://","").split("/")
-        blob_name = "/".join(rest)
-        bucket = _storage_client.bucket(bucket_name)
-    else:
-        bucket = _gcs_bucket()
-        blob_name = gs_uri_or_blobname
-    blob = bucket.blob(blob_name)
-    data = blob.download_as_bytes()
-    return _read_csv_bytes_to_polars(data, sep_candidates=sep_candidates)
-
-def delete_gcs_object(blob_name_or_gs_uri: str):
-    if blob_name_or_gs_uri.startswith("gs://"):
-        _, bucket_name, *rest = blob_name_or_gs_uri.replace("gs://","").split("/")
-        blob_name = "/".join(rest)
-        bucket = _storage_client.bucket(bucket_name)
-    else:
-        bucket = _gcs_bucket()
-        blob_name = blob_name_or_gs_uri
-    bucket.blob(blob_name).delete()
-
-# ---- Diagrams (charts|tables) helper ------------
-def _detect_diagram_kind(local_html_path: str, visual_hint: str) -> str:
-    try:
-        with open(local_html_path, "r", encoding="utf-8", errors="ignore") as f:
-            head = f.read(20000).lower()
-        if "plotly" in head or "plotly.newplot" in head:
-            return "charts"
-        if "<table" in head:
-            return "tables"
-    except Exception:
-        pass
-    return "tables" if str(visual_hint).lower().strip() == "table" else "charts"
-
-def upload_diagram_to_gcs(local_path: str, *, domain: str, session_id: str, run_id: str, kind: str) -> dict:
-    if not os.path.exists(local_path):
-        raise FileNotFoundError(local_path)
-    safe_domain = slug(domain)
-    filename = f"{session_id}_{run_id}.html"
-    kind = "tables" if kind == "tables" else "charts"
-    blob_name = f"{GCS_DIAGRAMS_PREFIX}/{kind}/{safe_domain}/{filename}"
-    bucket = _gcs_bucket()
-    blob = bucket.blob(blob_name)
-    blob.cache_control = "public, max-age=86400"
-    blob.content_type = "text/html; charset=utf-8"
-    blob.upload_from_filename(local_path)
-    return {
-        "blob_name": blob_name,
-        "gs_uri": f"gs://{GCS_BUCKET}/{blob_name}",
-        "signed_url": _signed_url(blob, filename, "text/html", GCS_SIGNED_URL_TTL_SECONDS),
-        "public_url": f"https://storage.googleapis.com/{GCS_BUCKET}/{blob_name}",
-        "kind": kind,
-    }
-
-# =========================
-# Latest Pipeline Configs (router/orchestrator/agents)
-# =========================
-router_system_configuration = """Make sure all of the information below is applied.
-1. You are the Orchestration Router: decide which agents/LLMs to run for a business data prompt.
-2. Output must be STRICT one-line JSON with keys: need_manipulator, need_visualizer, need_analyzer, need_compiler, compiler_model, visual_hint, reason.
-3. Precedence & overrides: Direct user prompt > Router USER config > Router DOMAIN config > Router SYSTEM defaults.
-4. Flexibility: treat system defaults as fallbacks (e.g., default colors, currency, timezone). If the user or domain requests a different value, obey that without changing core routing logic.
-5. Use recent conversation context when deciding (short follow-ups may reuse prior data/visual).
-6. Consider user phrasing to infer needs (e.g., “use bar chart” => visualizer needed).
-7. Identify data manipulation needs (clean/aggregate/compute shares/rates) when raw data is not analysis/visual-ready.
-8. Identify analysis needs for why/driver/trend/explain, or for optimization/allocation/gap-closure style tasks.
-9. Agents vs compiler: Manipulator/Visualizer/Analyzer are data-capable agents; Compiler is an LLM-only formatter with no direct data access.
-10. Data flow: Visualizer and Analyzer consume the manipulated dataframe produced by the Manipulator.
-11. Rules of thumb: if prompt contains “chart/plot/visualize/graph/bar/line/table” then need_visualizer=true.
-12. Rules of thumb: if prompt contains “why/driver/explain/root cause/trend/surprise” then need_analyzer=true.
-13. Rules of thumb: if prompt mentions allocation, optimization, plan, gap-closure, “minimum number of additional takers”, set need_analyzer=true and set visual_hint="table".
-14. If follow-up with no new data ops implied and a processed df exists, set need_manipulator=false to reuse the previous dataframe.
-15. Compiler always runs; default compiler_model="gemini/gemini-2.5-pro" unless the domain/user requires otherwise.
-16. visual_hint ∈ {"bar","line","table","auto"}; pick the closest fit and prefer "table" for plan/allocation outputs.
-17. Keep the reason short (≤120 chars). No prose beyond the JSON.
-18. In short: choose the most efficient set of agents/LLMs to answer the prompt well while respecting overrides.
-19. By default, Manipulator and Analyzer should always be used in most scenario, because response compiler did not have access to the complete detailed data."""
-
-orchestrator_system_configuration = """1. Honor precedence: direct user prompt > USER specific configuration > DOMAIN specific configuration > SYSTEM defaults.
-2. Think step by step.
-3. You orchestrate 3 LLM PandasAI Agents for business data analysis.
-4. The 3 agents are: Data Manipulator, Data Visualizer, Data Analyser.
-5. Emit a specific prompt for each of those 3 agents.
-6. Each prompt is a numbered, step-by-step instruction set.
-7. Prompts must be clear, detailed, and complete to avoid ambiguity.
-8. The number of steps may differ per agent.
-9. Example user tasks include: (a) revenue this week vs last; (b) why revenue dropped; (c) surprises this month; (d) notable trends; (e) correlation between revenue and bounces; (f) whether a conversion rate is normal for the season.
-10. Reason strictly from the user-provided data.
-11. Convert a short business question into three specialist prompts.
-12. Use the Router Context Hint and Visualization hint when applicable.
-13. Respect the user- and domain-level configurations injected below; overrides must not alter core process.
-14. All specialists operate in Python using PandasAI Semantic DataFrames (pai.DataFrame) backed by Polars DataFrames.
-15. Return STRICT JSON with keys: manipulator_prompt, visualizer_prompt, analyzer_prompt, compiler_instruction.
-16. Each value must be a single-line string. No extra keys, no prose, no markdown/code fences."""
-
-data_manipulator_system_configuration = """1. Honor precedence: direct user prompt > USER specific configuration > DOMAIN specific configuration > SYSTEM defaults.
-2. Enforce data hygiene before analysis.
-3. Parse dates to datetime; create explicit period columns (day/week/month).
-4. Set consistent dtypes for numeric fields; strip/normalize categorical labels; standardize currency units if present.
-5. Handle missing values: impute or drop only when necessary; keep legitimate zeros.
-6. Mind each dataset’s name; avoid collisions in merges/aggregations.
-7. Produce exactly the minimal, analysis-ready dataframe(s) needed for the user question, with stable, well-named columns.
-8. Include the percentage version of appropriate raw value columns (share-of-total where relevant).
-9. End by returning only:
-    result = {"type":"dataframe","value": <THE_FINAL_DATAFRAME>}
-10. Honor any user-level and domain-level instructions injected below."""
-
-data_visualizer_system_configuration = """1. Honor precedence: direct user prompt > USER specific configuration > DOMAIN specific configuration > SYSTEM defaults.
-2. Produce exactly ONE interactive visualization (a Plotly diagram or a table) per request.
-3. Choose the best form based on the user's question: Plotly diagrams for trends/comparisons; Table for discrete, plan, or allocation outputs.
-4. For explicit user preference: if prompt says “plotly table” use Plotly Table.
-5. For Plotly diagrams: prevent overlaps (rotate axis ticks ≤45°), wrap long labels, ensure margins, place legend outside plot.
-6. For Plotly diagrams: insight-first formatting (clear title/subtitle, axis units, thousands separators, rich hover).
-7. Aggregate data to sensible granularity (day/week/month) and cap extreme outliers for readability (note in subtitle).
-8. Use bar, grouped bar, or line chart; apply a truncated monochromatic colorscale by sampling from 0.25–1.0 of a standard scale (e.g., Blues).
-9. Output Python code only (no prose/comments/markdown). Import os and datetime. Build an export dir and a run-scoped timestamped filename using globals()["_RUN_ID"].
-10. Write the file exactly once using an atomic lock (.lock) to avoid duplicates across retries; write fig HTML or table HTML as appropriate.
-11. Ensure file_path is a plain Python string; do not print/return anything else.
-12. The last line of code MUST be exactly:
-    result = {"type": "string", "value": file_path}
-13. DO NOT rely on pandas-specific styling; prefer Plotly Table when a table is needed."""
-
-data_analyzer_system_configuration = """1. Honor precedence: direct user prompt > USER configuration specific > DOMAIN specific configuration > SYSTEM defaults.
-2. Write like you’re speaking to a person; be concise and insight-driven.
-3. Quantify where possible (deltas, % contributions, time windows); reference exact columns/filters used.
-4. Return only:
-    result = {"type":"string","value":"<3–6 crisp bullets or 2 short paragraphs of insights>"}"""
-
-response_compiler_system_configuration = """1. Honor precedence: direct user prompt > USER specific configuration > DOMAIN specific configuration > SYSTEM defaults.
-2. Brevity: ≤180 words; bullets preferred; no code blocks, no JSON, no screenshots.
-3. Lead with the answer: 1–2 sentence “Bottom line” with main number, time window, and delta.
-4. Quantified drivers: top 3 with magnitude, direction, and approx contribution (absolute and % where possible).
-5. Next actions: 2–4 prioritized, concrete actions with expected impact/rationale.
-6. Confidence & caveats: one short line on data quality/assumptions/gaps; include Confidence: High/Medium/Low.
-7. Minimal tables: ≤1 table only if essential (≤5×3); otherwise avoid tables.
-8. No repetition: do not restate agent text; synthesize it.
-9. Do not try to show images; Do not mention the path of the generated file if there is one..
-10. Always include units/currency and exact comparison window (e.g., “Aug 2025 vs Jul 2025”, “W34 vs W33”).
-11. Show both absolute and % change where sensible (e.g., “+$120k (+8.4%)”).
-12. Round smartly (money to nearest K unless < $10k; rates 1–2 decimals).
-13. If any agent fails or data is incomplete, still produce the best insight; mark gaps in Caveats and adjust Confidence.
-14. If the user asks “how much/which/why,” the first sentence must provide the number/entity/reason.
-15. Exact compiler_instruction template the orchestrator should emit (single line; steps separated by ';'):
-16. Read the user prompt, data_info, and all three agent responses;
-17. Compute the direct answer including the main number and compare period;
-18. Identify the top 3 quantified drivers with direction and contribution;
-19. Draft 'Bottom line' in 1–2 sentences answering plainly;
-20. List 2–4 prioritized Next actions with expected impact;
-21. Add a one-line Caveats with Confidence and any gaps;
-22. Keep ≤180 words, use bullets, avoid tables unless ≤5×3 and essential;
-23. Include units, absolute and % deltas, and explicit dates;
-24. Do not repeat agent text verbatim or include code/JSON.
-25. Format hint (shape, not literal):
-26. Bottom line — <answer with number + timeframe>.
-27. Drivers — <A: +X (≈Y%); B: −X (≈Y%); C: ±X (≈Y%)>.
-28. Next actions — 1) <action>; 2) <action>; 3) <action>.
-29. Caveats — <one line>. Confidence: <High/Medium/Low>.
-30. compiler_instruction must contain clear, step-by-step instructions to assemble the final response.
-31. The final response must be decision-ready and insight-first, not raw data.
-32. The compiler_instruction is used as the compiler LLM’s system content.
-33. Compiler user content will be: f"User Prompt:{user_prompt}. \nData Info:{data_info}. \nData Describe:{data_describe}. \nData Manipulator Response:{data_manipulator_response}. \nData Visualizer Response:{data_visualizer_response}. \nData Analyzer Response:{data_analyzer_response}".
-34. `data_info` is a string summary of dataframe types/shape.
-35. `data_manipulator_response` is a PandasAI DataFrameResponse.
-36. `data_visualizer_response` is a file path to an HTML/PNG inside {"type":"string","value": ...} with a plain Python string path.
-37. `data_analyzer_response` is a PandasAI StringResponse.
-38. Your goal in `compiler_instruction` is to force brevity, decisions, and insights.
-39. Mention the dataset name involved of each statement.
-40. SHOULD BE STRICTLY ONLY respond in HTML format."""
-
-# --- User/Domain configs (kept) ---
-user_specific_configuration = """1. (no user-specific instructions provided yet)."""
-
-domain_specific_configuration = """1. Use period labels like m0 (current month) and m1 (prior month); apply consistently.
-2. Use IDR as currency, for example: Rp93,000.00 atau Rp354,500.00.
-3. Use blue themed chart and table colors.
-4. target should be in mn (million).
-5. %TUR is take up rate percentage.
-6. % Taker, % Transaction, and % Revenue squad is the percentage of each product of all product Revenue all is in bn which is billion idr.
-7. Revenue Squad is in mn wich is million idr.
-8. rev/subs and rev/trx should be in thousands of idr.
-9. MoM is month after month in percentage
-10. Subs is taker."""
-
-# =========================
-# Shared Data Loading (Polars-first)
-# =========================
-def _load_domain_dataframes(domain: str, dataset_filters: Optional[set]) -> Tuple[Dict[str, pl.DataFrame], Dict[str, str], Dict[str, str]]:
-    dfs: Dict[str, pl.DataFrame] = {}
-    data_info: Dict[str, str] = {}
-    data_describe: Dict[str, str] = {}
-
-    # GCS first
-    try:
-        if GCS_BUCKET:
-            for b in list_gcs_csvs(domain):
-                if not b.name.lower().endswith(".csv"):
-                    continue
-                key = os.path.basename(b.name)
-                if dataset_filters and key not in dataset_filters:
-                    continue
-                df = read_gcs_csv_to_pl_df(b.name)
-                dfs[key] = df
-                info_str = _polars_info_string(df)
-                data_info[key] = info_str
-                try:
-                    desc_df = df.describe()
-                    data_describe[key] = desc_df.to_pandas().to_json()
-                except Exception:
-                    data_describe[key] = ""
-    except Exception:
-        pass
-
-    # Local fallback
-    domain_dir = ensure_dir(os.path.join(DATASETS_ROOT, slug(domain)))
-    for name in sorted(os.listdir(domain_dir)):
-        if not name.lower().endswith(".csv"):
-            continue
-        if dataset_filters and name not in dataset_filters:
-            continue
-        if name in dfs:
-            continue
-        path = os.path.join(domain_dir, name)
-        try:
-            df = _read_local_csv_to_polars(path)
-            dfs[name] = df
-            info_str = _polars_info_string(df)
-            data_info[name] = info_str
-            try:
-                desc_df = df.describe()
-                data_describe[name] = desc_df.to_pandas().to_json()
-            except Exception:
-                data_describe[name] = ""
-        except Exception:
-            pass
-
-    return dfs, data_info, data_describe
-
-# =========================
-# Router (a0.0.7) - UPDATED: accept llm model & api_key
-# =========================
-def _run_router(user_prompt: str, data_info, data_describe, state: dict, *, llm_model: str, llm_api_key: Optional[str]) -> dict:
-    """
-    Returns a dict:
-      {
-        "need_manipulator": bool,
-        "need_visualizer": bool,
-        "need_analyzer": bool,
-        "need_plan_explainer": bool,
-        "need_compiler": bool,
-        "compiler_model": "gemini/gemini-2.5-pro" (or other),
-        "plan_explainer_model": "gemini/gemini-2.5-pro" (or other),
-        "visual_hint": "bar|line|table|auto",
-        "reason": "<brief>",
-        "_elapsed": <float seconds>
-<<<<<<< HEAD
-      }
-    """
-    # PERBAIKAN: Mendefinisikan _now untuk mendapatkan waktu yang presisi
-    _now = getattr(time, "perf_counter", time.time)
-    router_start = _now()
-
-=======
-      }"""
-    router_start = time.time()
->>>>>>> 4ce88a6a
-    recent_context = json.dumps(state.get("history", [])[-6:], ensure_ascii=False)
-
-    router_response = completion(
-        model=llm_model,
-        messages=[
-            {"role": "system", "content": router_system_configuration.strip()},
-            {"role": "user", "content":
-                f"""Make sure all of the information below is applied.
-                User Prompt: {user_prompt}
-                Recent Context: {recent_context}
-                Data Info (summary): {data_info}
-                Data Describe (summary): {data_describe}"""
-            },
-        ],
-        seed=1, stream=False, verbosity="low", drop_params=True, reasoning_effort="high",
-        api_key=llm_api_key
-    )
-    router_content = get_content(router_response)
-    try:
-        plan = _safe_json_loads(router_content)
-    except Exception:
-        p = user_prompt.lower()
-        need_visual = bool(re.search(r"\b(chart|plot|graph|visual|bar|line|table)\b", p))
-        optimize_terms = bool(re.search(r"\b(allocate|allocation|optimal|optimi[sz]e|plan|planning|min(?:imum)? number|minimum number|close (?:the )?gap|gap closure|takers?)\b", p))
-        need_analyze = bool(re.search(r"\b(why|driver|explain|root cause|trend|surprise|reason)\b", p)) or optimize_terms
-        follow_up = bool(re.search(r"\b(what about|and|how about|ok but|also)\b", p)) or len(p.split()) <= 8
-        # PERBAIKAN: Menggunakan parameter `state` bukan variabel global `_CONV_STATE`
-        need_manip = not follow_up or state.get("last_df_processed") is None
-        visual_hint = "bar" if "bar" in p else ("line" if "line" in p else ("table" if ("table" in p or "ranked plan" in p or "showing [" in p or optimize_terms) else "auto"))
-        plan = {
-            "need_manipulator": bool(need_manip),
-            "need_visualizer": bool(need_visual or ("ranked plan" in p) or ("showing [" in p) or optimize_terms),
-            "need_analyzer": bool(need_analyze or not need_visual),
-            "need_plan_explainer": True,
-            "need_compiler": True,
-<<<<<<< HEAD
-            "compiler_model": "gemini/gemini-2.5-pro",
-            "plan_explainer_model": "gemini/gemini-2.5-pro",
-=======
-            "compiler_model": llm_model,
-            "plan_explainer_model": llm_model,
->>>>>>> 4ce88a6a
-            "visual_hint": visual_hint,
-            "reason": "heuristic fallback",
-        }
-        
-    # Hard guard for allocation/gap prompts
-    p_low = user_prompt.lower()
-    if re.search(r"\b(min(?:imum)? number|minimum number of additional takers|additional takers|close (?:the )?gap|gap closure|optimal allocation|allocate|allocation|optimi[sz]e)\b", p_low):
-        plan["need_analyzer"] = True
-        plan["need_visualizer"] = True if "need_visualizer" not in plan or not plan["need_visualizer"] else plan["need_visualizer"]
-        if plan.get("visual_hint", "auto") == "auto":
-            plan["visual_hint"] = "table"
-        plan["reason"] = (plan.get("reason") or "") + " + analyzer-for-gap/allocation tasks"
-
-    # PERBAIKAN: Menggunakan variabel yang konsisten untuk waktu
-    router_end = _now()
-    plan["_elapsed"] = float(router_end - router_start)
-    print(f"Router elapsed: {plan['_elapsed']:.2f}s — Plan: {plan}")
-
-    # PERBAIKAN: Menyimpan hasil ke `state` yang diterima sebagai parameter
-    state["last_plan"] = plan
-    state["last_router_elapsed"] = plan["_elapsed"]
-
-    return plan
-
-
-# =========================
-# Orchestrate (a0.0.7) - UPDATED: accept llm model & api_key
-# =========================
-def _run_orchestrator(user_prompt: str, domain: str, data_info, data_describe, visual_hint: str, context_hint: dict, *, llm_model: str, llm_api_key: Optional[str]):
-    resp = completion(
-        model=llm_model,
-        messages=[
-            {"role": "system", "content": f"""
-            You are the Orchestrator.
-            Make sure all of the information below is applied.
-
-            orchestrator_system_configuration:
-            {orchestrator_system_configuration}
-
-            data_manipulator_system_configuration:
-            {data_manipulator_system_configuration}
-
-            data_visualizer_system_configuration:
-            {data_visualizer_system_configuration}
-
-            data_analyzer_system_configuration:
-            {data_analyzer_system_configuration}
-
-            response_compiler_system_configuration:
-            {response_compiler_system_configuration}
-
-            user_specific_configuration:
-            {user_specific_configuration}
-
-            domain_specific_configuration:
-            {domain_specific_configuration}"""},
-
-            {"role": "user", "content":
-                f"""Make sure all of the information below is applied.
-                User Prompt: {user_prompt}
-                Datasets Domain name: {domain}.
-                df.info of each dfs key(file name)-value pair:
-                {data_info}.
-                df.describe of each dfs key(file name)-value pair:
-                {data_describe}.
-                Router Context Hint: {json.dumps(context_hint)}
-                Visualization hint (from router): {visual_hint}"""
-            }
-        ],
-        seed=1, stream=False, verbosity="low", drop_params=True, reasoning_effort="high",
-        api_key=llm_api_key
-    )
-    content = get_content(resp)
-    try:
-        spec = _safe_json_loads(content)
-    except Exception:
-        spec = {"manipulator_prompt":"", "visualizer_prompt":"", "analyzer_prompt":"", "compiler_instruction":""}
-    return spec
-
-# =========================
-# Health & Static
-# =========================
-@app.get("/health")
-def health():
-    return jsonify({"status": "healthy", "ts": datetime.utcnow().isoformat()})
-
-# 🔧 Tambah root route biar gak 404 pas akses domain dasar Cloud Run
-@app.get("/")
-def root():
-    return jsonify({"ok": True, "service": "ConvoInsight BE", "health": "/health"})
-
-@app.route("/charts/<path:relpath>")
-def serve_chart(relpath):
-    full = os.path.join(CHARTS_ROOT, relpath)
-    base = os.path.dirname(full)
-    filename = os.path.basename(full)
-    return send_from_directory(base, filename)
-
-# =========================
-# Provider key management
-# =========================
-def _require_fernet():
-    if not fernet:
-        raise RuntimeError("FERNET_KEY is not configured on server")
-
-@app.route("/validate-key", methods=["POST"])
-def validate_key():
-    """
-    Validate API key for a given provider using litellm's built-in model registry.
-    """
-    try:
-        data = request.get_json()
-        provider = data.get("provider")
-        api_key = data.get("apiKey")
-        user_id = data.get("userId")
-
-        if not provider or not api_key or not user_id:
-            return jsonify({"valid": False, "error": "Missing provider, apiKey, or userId"}), 400
-
-        # 🔹 Pastikan provider dikenal oleh litellm
-        groups = _group_litellm_models()
-        if provider not in groups:
-            return jsonify({"valid": False, "error": f"Provider not supported: {provider}"}), 400
-
-        # 🔹 Ambil daftar model dari provider
-        models = groups[provider]
-        if not models:
-            return jsonify({"valid": False, "error": "No models found for provider"}), 400
-
-        # 🔐 Simpan API key terenkripsi
-        _require_fernet()
-        encrypted_key = fernet.encrypt(api_key.encode()).decode()
-        save_provider_key(user_id, provider, encrypted_key, models)
-
-        return jsonify({
-            "valid": True,
-            "provider": provider,
-            "models": models,
-            "token": encrypted_key
-        })
-
-    except Exception as e:
-        return jsonify({"valid": False, "error": str(e)}), 500
-
-
-@app.route("/get-provider-keys", methods=["GET"])
-def get_provider_keys():
-    try:
-        user_id = request.args.get("userId")
-        if not user_id:
-            return jsonify({"error": "Missing userId"}), 400
-
-        docs = (_firestore_client.collection(FIRESTORE_COLLECTION_PROVIDERS)
-                .where("user_id", "==", user_id).stream())
-
-        items = []
-        for doc in docs:
-            d = doc.to_dict()
-            raw_updated = d.get("updated_at")
-            if hasattr(raw_updated, "isoformat"):
-                updated_at = raw_updated.isoformat()
-            else:
-                updated_at = str(raw_updated) if raw_updated else None
-            items.append({
-                "id": doc.id,
-                "provider": d.get("provider"),
-                "models": d.get("models", []),
-                "is_active": d.get("is_active", True),
-                "updated_at": updated_at,
-            })
-
-        return jsonify({
-            "items": items,
-            "count": len(items),
-            "summary": f"{len(items)} provider keys found"
-        })
-    except Exception as e:
-        return jsonify({"error": str(e)}), 500
-
-
-@app.route("/update-provider-key", methods=["PUT"])
-def update_provider_key():
-    """
-    Update an existing provider key using LiteLLM provider list
-    """
-    try:
-        data = request.get_json()
-        user_id = data.get("userId")
-        provider = data.get("provider")
-        api_key = data.get("apiKey")
-
-        if not user_id or not provider or not api_key:
-            return jsonify({"updated": False, "error": "Missing fields"}), 400
-
-        # 🔹 Validasi provider dari LiteLLM
-        groups = _group_litellm_models()
-        if provider not in groups:
-            return jsonify({"updated": False, "error": f"Provider not supported: {provider}"}), 400
-
-        _require_fernet()
-        encrypted_key = fernet.encrypt(api_key.encode()).decode()
-        models = groups.get(provider, [])
-
-        doc_ref = _firestore_client.collection(FIRESTORE_COLLECTION_PROVIDERS).document(f"{user_id}_{provider}")
-        doc_ref.set({
-            "user_id": user_id,
-            "provider": provider,
-            "token": encrypted_key,
-            "models": models,
-            "updated_at": firestore.SERVER_TIMESTAMP
-        }, merge=True)
-
-        return jsonify({"updated": True, "models": models})
-
-    except Exception as e:
-        return jsonify({"updated": False, "error": str(e)}), 500
-
-
-@app.route("/delete-provider-key", methods=["DELETE"])
-def delete_provider_key():
-    """
-    Delete stored provider key.
-    """
-    try:
-        data = request.get_json()
-        user_id = data.get("userId")
-        provider = data.get("provider")
-
-        if not user_id or not provider:
-            return jsonify({"error": "Missing userId or provider"}), 400
-
-        doc_id = f"{user_id}_{provider}"
-        doc_ref = _firestore_client.collection(FIRESTORE_COLLECTION_PROVIDERS).document(doc_id)
-        doc = doc_ref.get()
-
-        if not doc.exists:
-            return jsonify({"error": "Key not found"}), 404
-
-        doc_ref.delete()
-        return jsonify({"deleted": True})
-    except Exception as e:
-        return jsonify({"error": str(e)}), 500
-
-# =============== NEW: LiteLLM full model list (grouped) =================
-def _infer_provider_from_model_id(model_id: str) -> str:
-    """Heuristic grouping for LiteLLM model IDs."""
-    low = model_id.lower()
-
-    # Path-style: take first segment
-    if "/" in low:
-        first = low.split("/")[0]
-        if first in ("gemini", "google"): return "google"
-        if first in ("openai", "anthropic", "groq", "mistral", "cohere"): return first
-        if first in ("azure", "azure_ai"): return first
-        return first
-
-    # Region-prefixed dotted forms: us.anthropic.claude-... → anthropic
-    if "." in low:
-        toks = low.split(".")
-        if toks[0] in ("us", "eu", "apac", "global") and len(toks) > 1:
-            return toks[1]
-        return toks[0]
-
-    # Heuristics by common prefixes
-    starts = lambda *pfx: any(low.startswith(p) for p in pfx)
-    if starts("gpt-", "o1", "o3", "omni-", "chatgpt-", "text-embedding", "babbage", "davinci", "whisper", "ft:", "tts-", "gpt-5"):
-        return "openai"
-    if starts("gemini", "palm", "chat-bison", "text-bison", "learnlm", "veo", "imagen", "gemma"):
-        return "google"
-    if starts("claude", "anthropic"):
-        return "anthropic"
-    if starts("groq"):
-        return "groq"
-    if starts("mistral", "codestral"):
-        return "mistral"
-    if starts("perplexity"):
-        return "perplexity"
-    if starts("cohere"):
-        return "cohere"
-    if starts("stability"):
-        return "stabilityai"
-    if starts("recraft"):
-        return "recraft"
-    if starts("replicate"):
-        return "replicate"
-    if starts("databricks"):
-        return "databricks"
-    if starts("togethercomputer"):
-        return "together"
-    if starts("anyscale"):
-        return "anyscale"
-    if starts("deepinfra"):
-        return "deepinfra"
-    if starts("openrouter"):
-        return "openrouter"
-    if starts("vercel_ai_gateway"):
-        return "vercel_ai_gateway"
-    if starts("snowflake"):
-        return "snowflake"
-    if starts("xai"):
-        return "xai"
-    if starts("voyage"):
-        return "voyage"
-    if starts("deepgram"):
-        return "deepgram"
-    if starts("dashscope"):
-        return "dashscope"
-    if starts("sambanova"):
-        return "sambanova"
-    if starts("ovhcloud"):
-        return "ovhcloud"
-    if starts("oci"):
-        return "oci"
-    if starts("cloudflare"):
-        return "cloudflare"
-    if starts("watsonx"):
-        return "watsonx"
-    if starts("amazon", "bedrock"):
-        return "amazon"
-    if "twelvelabs" in low:
-        return "twelvelabs"
-    if starts("lambda_ai"):
-        return "lambda_ai"
-    if starts("gradient_ai"):
-        return "gradient_ai"
-    if starts("friendliai"):
-        return "friendliai"
-    if starts("wandb"):
-        return "wandb"
-    if starts("meta-llama", "meta_llama", "meta.llama") or "llama" in low:
-        return "meta"
-    return "other"
-
-def _group_litellm_models():
-    groups = defaultdict(set)
-    for mid in LITELLM_MODEL_LIST:
-        prov = _infer_provider_from_model_id(mid)
-        groups[prov].add(mid)
-    return {k: sorted(list(v)) for k, v in sorted(groups.items(), key=lambda kv: kv[0])}
-
-@app.get("/litellm/models")
-def litellm_models():
-    """Return full LiteLLM model list grouped by provider."""
-    try:
-        groups = _group_litellm_models()
-        # flat count (unique models)
-        total = sum(len(v) for v in groups.values())
-        return jsonify({"count": total, "groups": groups})
-    except Exception as e:
-        return jsonify({"error": str(e)}), 500
-    
-@app.route("/litellm/providers", methods=["GET"])
-def litellm_providers():
-    import litellm
-    version = getattr(litellm, "__version__", "unknown")
-    try:
-        providers = sorted({p.name for p in litellm.provider_list})
-        return jsonify({
-            "count": len(providers),
-            "providers": providers,
-            "version": version
-        })
-    except Exception as e:
-        return jsonify({"error": str(e), "version": version}), 500
-
-@app.get("/debug/routes")
-def debug_routes():
-    from flask import current_app
-    return {"routes": sorted([r.rule for r in current_app.url_map.iter_rules()])}
-
-# =========================
-# Datasets CRUD + Domain listing
-# =========================
-@app.get("/domains")
-def list_domains():
-    result = {}
-    try:
-        # local
-        for d in sorted(os.listdir(DATASETS_ROOT)):
-            p = os.path.join(DATASETS_ROOT, d)
-            if os.path.isdir(p):
-                csvs = [f for f in sorted(os.listdir(p)) if f.lower().endswith(".csv")]
-                if csvs:
-                    result[d] = csvs
-        # gcs merge
-        try:
-            metas = _list_dataset_meta()
-            for m in metas:
-                d = m.get("domain","")
-                f = m.get("filename","")
-                if not d or not f: continue
-                result.setdefault(d, [])
-                if f not in result[d]:
-                    result[d].append(f)
-        except Exception:
-            pass
-        return jsonify(result)
-    except Exception as e:
-        return jsonify({"detail": str(e)}), 500
-
-def _ds_ref(domain: str, filename: str):
-    key = f"{slug(domain)}::{filename}"
-    return _firestore_client.collection(FIRESTORE_COLLECTION_DATASETS).document(key)
-
-def _save_dataset_meta(domain: str, filename: str, gs_uri: str, size: int):
-    meta = {
-        "domain": slug(domain),
-        "filename": filename,
-        "gs_uri": gs_uri,
-        "size_bytes": size,
-        "updated_at": firestore.SERVER_TIMESTAMP,
-        "created_at": firestore.SERVER_TIMESTAMP,
-    }
-    _ds_ref(domain, filename).set(meta, merge=True)
-
-def _delete_dataset_meta(domain: str, filename: str):
-    _ds_ref(domain, filename).delete()
-
-def _list_dataset_meta(domain: Optional[str]=None, limit: int=200) -> List[dict]:
-    col = _firestore_client.collection(FIRESTORE_COLLECTION_DATASETS)
-    q = col.order_by("updated_at", direction=firestore.Query.DESCENDING)
-    if domain:
-        q = q.where("domain", "==", slug(domain))
-    docs = q.limit(limit).stream()
-    return [d.to_dict() for d in docs if d.exists]
-
-@app.post("/datasets/upload")
-def datasets_upload():
-    try:
-        domain = request.form.get("domain")
-        file = request.files.get("file")
-        if not domain or not file:
-            return jsonify({"detail":"Missing 'domain' or 'file'"}), 400
-        uploaded = upload_dataset_file(file, domain=domain)
-        return jsonify(uploaded), 201
-    except Exception as e:
-        return jsonify({"detail": str(e)}), 500
-
-@app.get("/datasets")
-def datasets_list():
-    try:
-        domain = request.args.get("domain")
-        add_signed = request.args.get("signed","false").lower() in ("1","true","yes")
-        items = []
-
-        # 1) Firestore metadata (jika ada)
-        try:
-            items = _list_dataset_meta(domain=domain)
-            if add_signed:
-                for it in items:
-                    try:
-                        gs_uri = it.get("gs_uri","")
-                        if not gs_uri:
-                            it.setdefault("signed_url",""); continue
-                        _, bucket_name, *rest = gs_uri.replace("gs://","").split("/")
-                        blob_name = "/".join(rest)
-                        blob = _storage_client.bucket(bucket_name).blob(blob_name)
-                        it["signed_url"] = _signed_url(blob, it["filename"], "text/csv", GCS_SIGNED_URL_TTL_SECONDS)
-                    except Exception:
-                        it.setdefault("signed_url","")
-        except Exception:
-            items = []
-
-        # 2) Fallback: baca langsung dari GCS kalau Firestore kosong / miss
-        try:
-            if domain and GCS_BUCKET:
-                known = {(i.get("domain"), i.get("filename")) for i in items}
-                for b in list_gcs_csvs(domain):
-                    fname = os.path.basename(b.name)
-                    key = (slug(domain), fname)
-                    if key in known:
-                        continue
-                    rec = {
-                        "domain": slug(domain),
-                        "filename": fname,
-                        "gs_uri": f"gs://{GCS_BUCKET}/{b.name}",
-                        "size_bytes": b.size or 0,
-                        "signed_url": "",
-                    }
-                    if add_signed:
-                        try:
-                            rec["signed_url"] = _signed_url(b, fname, "text/csv", GCS_SIGNED_URL_TTL_SECONDS)
-                        except Exception:
-                            pass
-                    items.append(rec)
-        except Exception:
-            pass
-
-        # 3) Local folder (dev fallback)
-        if domain:
-            domain_dir = os.path.join(DATASETS_ROOT, slug(domain))
-            if os.path.isdir(domain_dir):
-                known = {(i.get("domain"), i.get("filename")) for i in items}
-                for name in sorted(os.listdir(domain_dir)):
-                    if name.lower().endswith(".csv") and (slug(domain), name) not in known:
-                        path = os.path.join(domain_dir, name)
-                        size = os.path.getsize(path)
-                        items.append({
-                            "domain": slug(domain),
-                            "filename": name,
-                            "gs_uri": "",
-                            "size_bytes": size,
-                            "signed_url": ""
-                        })
-
-        # IMPORTANT: kembalikan *dua* key supaya FE lama/baru sama-sama jalan
-        return jsonify({ "items": items, "datasets": items })
-    except Exception as e:
-        return jsonify({"detail": str(e)}), 500
-
-# ✅ NEW: Return all datasets for a given domain (path-based)
-@app.get("/datasets/<domain>/all")
-def datasets_list_all(domain):
-    """
-    List all datasets within a given domain (Firestore + GCS + Local fallback).
-    Returns:
-      {
-        "items": [ { domain, filename, gs_uri, size_bytes, signed_url } ],
-        "datasets": same_as_items
-      }
-    """
-    try:
-        add_signed = request.args.get("signed", "false").lower() in ("1", "true", "yes")
-        items = []
-
-        # 1️⃣ Firestore metadata
-        try:
-            items = _list_dataset_meta(domain=domain)
-            if add_signed:
-                for it in items:
-                    try:
-                        gs_uri = it.get("gs_uri", "")
-                        if not gs_uri:
-                            it.setdefault("signed_url", "")
-                            continue
-                        _, bucket_name, *rest = gs_uri.replace("gs://", "").split("/")
-                        blob_name = "/".join(rest)
-                        blob = _storage_client.bucket(bucket_name).blob(blob_name)
-                        it["signed_url"] = _signed_url(
-                            blob, it["filename"], "text/csv", GCS_SIGNED_URL_TTL_SECONDS
-                        )
-                    except Exception:
-                        it.setdefault("signed_url", "")
-        except Exception:
-            items = []
-
-        # 2️⃣ Fallback: read directly from GCS if Firestore miss
-        try:
-            if GCS_BUCKET:
-                known = {(i.get("domain"), i.get("filename")) for i in items}
-                for b in list_gcs_csvs(domain):
-                    fname = os.path.basename(b.name)
-                    key = (slug(domain), fname)
-                    if key in known:
-                        continue
-                    rec = {
-                        "domain": slug(domain),
-                        "filename": fname,
-                        "gs_uri": f"gs://{GCS_BUCKET}/{b.name}",
-                        "size_bytes": b.size or 0,
-                        "signed_url": "",
-                    }
-                    if add_signed:
-                        try:
-                            rec["signed_url"] = _signed_url(
-                                b, fname, "text/csv", GCS_SIGNED_URL_TTL_SECONDS
-                            )
-                        except Exception:
-                            pass
-                    items.append(rec)
-        except Exception:
-            pass
-
-        # 3️⃣ Local fallback
-        domain_dir = os.path.join(DATASETS_ROOT, slug(domain))
-        if os.path.isdir(domain_dir):
-            known = {(i.get("domain"), i.get("filename")) for i in items}
-            for name in sorted(os.listdir(domain_dir)):
-                if name.lower().endswith(".csv") and (slug(domain), name) not in known:
-                    path = os.path.join(domain_dir, name)
-                    size = os.path.getsize(path)
-                    items.append({
-                        "domain": slug(domain),
-                        "filename": name,
-                        "gs_uri": "",
-                        "size_bytes": size,
-                        "signed_url": "",
-                    })
-
-        return jsonify({"items": items, "datasets": items})
-    except Exception as e:
-        return jsonify({"detail": str(e)}), 500
-
-@app.delete("/datasets/<domain>/all")
-def datasets_delete_all(domain):
-    """
-    Delete ALL datasets under a given domain (from GCS, Firestore, and local fallback).
-    Returns: { deleted: [filename1, filename2, ...] }
-    """
-    deleted = []
-    try:
-        safe_domain = slug(domain)
-
-        # 1️⃣ GCS delete
-        try:
-            if GCS_BUCKET:
-                blobs = list_gcs_csvs(safe_domain)
-                for b in blobs:
-                    if not b.name.lower().endswith(".csv"):
-                        continue
-                    fname = os.path.basename(b.name)
-                    try:
-                        b.delete()
-                        deleted.append(fname)
-                        try:
-                            _delete_dataset_meta(safe_domain, fname)
-                        except Exception:
-                            pass
-                    except Exception as e:
-                        print(f"[WARN] Failed to delete {b.name} from GCS:", e)
-        except Exception as e:
-            print("GCS deletion skipped:", e)
-
-        # 2️⃣ Local fallback delete
-        local_dir = os.path.join(DATASETS_ROOT, safe_domain)
-        if os.path.isdir(local_dir):
-            for name in sorted(os.listdir(local_dir)):
-                if not name.lower().endswith(".csv"):
-                    continue
-                path = os.path.join(local_dir, name)
-                try:
-                    os.remove(path)
-                    deleted.append(name)
-                except Exception as e:
-                    print(f"[WARN] Failed to delete {name} from local:", e)
-
-        return jsonify({"deleted": deleted, "count": len(deleted)})
-    except Exception as e:
-        return jsonify({"detail": str(e)}), 500
-
-@app.get("/datasets/<domain>/<path:filename>")
-def datasets_read(domain, filename):
-    try:
-        n = int(request.args.get("n","50"))
-        as_fmt = request.args.get("as","json")
-        if GCS_BUCKET:
-            blob_name = f"{GCS_DATASETS_PREFIX}/{slug(domain)}/{filename}"
-            df = read_gcs_csv_to_pl_df(blob_name)
-        else:
-            local_path = os.path.join(DATASETS_ROOT, slug(domain), filename)
-            if not os.path.exists(local_path):
-                return jsonify({"detail": "File not found"}), 404
-            df = _read_local_csv_to_polars(local_path)
-        if n > 0:
-            df = df.head(n)
-        if as_fmt == "csv":
-            out = io.StringIO()
-            df.write_csv(out)
-            return out.getvalue(), 200, {"Content-Type":"text/csv; charset=utf-8"}
-        return jsonify({"records": df.to_dicts()})
-    except Exception as e:
-        return jsonify({"detail": str(e)}), 500
-
-@app.delete("/datasets/<domain>/<path:filename>")
-def datasets_delete(domain, filename):
-    try:
-        if GCS_BUCKET:
-            blob_name = f"{GCS_DATASETS_PREFIX}/{slug(domain)}/{filename}"
-            delete_gcs_object(blob_name)
-            try:
-                _delete_dataset_meta(domain, filename)
-            except Exception:
-                pass
-        local_path = os.path.join(DATASETS_ROOT, slug(domain), filename)
-        try:
-            if os.path.exists(local_path):
-                os.remove(local_path)
-        except Exception:
-            pass
-        return jsonify({"deleted": True, "domain": slug(domain), "filename": filename})
-    except Exception as e:
-        return jsonify({"detail": str(e)}), 500
-
-# FE compatibility
-@app.post("/upload_datasets/<domain>")
-def compat_upload_datasets(domain: str):
-    try:
-        files: List = []
-        single = request.files.get("file")
-        if single: files.append(single)
-        files.extend(request.files.getlist("files"))
-        files.extend(request.files.getlist("files[]"))
-
-        uploads = []
-        for f in files:
-            uploads.append(upload_dataset_file(f, domain=domain))
-
-        if not uploads and request.data:
-            fname = request.args.get("filename") or request.headers.get("X-Filename") or f"upload_{int(time.time())}.csv"
-            uploads.append(_save_bytes_local(domain, fname, request.data))
-
-        if not uploads:
-            return jsonify({"detail": "No file provided"}), 400
-
-        return jsonify({"items": uploads}), 201
-    except Exception as e:
-        return jsonify({"detail": str(e)}), 500
-
-@app.get("/domains/<domain>/datasets")
-def compat_list_domain_datasets(domain: str):
-    try:
-        items: List[dict] = []
-        try:
-            fs_items = _list_dataset_meta(domain=domain)
-            for it in fs_items:
-                gs_uri = it.get("gs_uri","")
-                if gs_uri:
-                    try:
-                        _, bucket_name, *rest = gs_uri.replace("gs://","").split("/")
-                        blob_name = "/".join(rest)
-                        blob = _storage_client.bucket(bucket_name).blob(blob_name)
-                        it["signed_url"] = _signed_url(blob, it["filename"], "text/csv", GCS_SIGNED_URL_TTL_SECONDS)
-                    except Exception:
-                        it.setdefault("signed_url","")
-            items.extend(fs_items)
-        except Exception:
-            pass
-
-        try:
-            domain_dir = os.path.join(DATASETS_ROOT, slug(domain))
-            if os.path.isdir(domain_dir):
-                known_names = { i.get("filename") for i in items }
-                for name in sorted(os.listdir(domain_dir)):
-                    if name.lower().endswith(".csv") and name not in known_names:
-                        path = os.path.join(domain_dir, name)
-                        size = os.path.getsize(path)
-                        items.append({"domain": slug(domain), "filename": name, "gs_uri": "", "size_bytes": size, "signed_url": ""})
-        except Exception:
-            pass
-
-        return jsonify({"items": items, "datasets": items})
-    except Exception as e:
-        return jsonify({"detail": str(e)}), 500
-
-@app.get("/domains/<domain>/datasets")
-def compat_list_domain_datasets_trailing(domain: str):
-    return compat_list_domain_datasets(domain)
-
-# =========================
-# Sessions / PDF Export / Cancel
-# =========================
-@app.get("/sessions")
-def sessions_list():
-    try:
-        limit = int(request.args.get("limit","20"))
-        col = _firestore_client.collection(FIRESTORE_COLLECTION_SESSIONS)
-        docs = col.order_by("updated_at", direction=firestore.Query.DESCENDING).limit(limit).stream()
-        items = []
-        for d in docs:
-            if not d.exists: continue
-            data = d.to_dict() or {}
-            items.append({
-                "session_id": d.id,
-                "updated_at": str(data.get("updated_at","")),
-                "created_at": str(data.get("created_at","")),
-                "last_visual_signed_url": data.get("last_visual_signed_url","") or "",
-                "last_visual_kind": data.get("last_visual_kind",""),
-                "last_plan": data.get("last_plan"),
-            })
-        return jsonify({"items": items})
-    except Exception as e:
-        return jsonify({"detail": str(e)}), 500
-
-@app.get("/sessions/<session_id>/history")
-def sessions_history(session_id):
-    try:
-        st = _get_conv_state(session_id)
-        return jsonify({
-            "session_id": session_id,
-            "history": st.get("history", []),
-            "last_visual_signed_url": st.get("last_visual_signed_url",""),
-            "last_visual_kind": st.get("last_visual_kind",""),
-            "last_plan": st.get("last_plan"),
-        })
-    except Exception as e:
-        return jsonify({"detail": str(e)}), 500
-
-@app.get("/sessions/<session_id>/export/pdf")
-def sessions_export_pdf(session_id: str):
-    if not _REPORTLAB_AVAILABLE:
-        return jsonify({"detail": "PDF export requires 'reportlab'. Install first: uv pip install reportlab"}), 501
-    try:
-        state = _get_conv_state(session_id)
-        history: List[dict] = state.get("history", [])
-        buf = io.BytesIO()
-        doc = SimpleDocTemplate(buf, pagesize=A4)
-        styles = getSampleStyleSheet()
-        title = styles["Heading1"]
-        meta  = styles["Normal"]
-        body  = ParagraphStyle("Body", parent=styles["BodyText"], fontSize=10, leading=14, alignment=TA_LEFT)
-        role_style = styles["Heading3"]
-
-        story: List = []
-        story.append(Paragraph(f"Chat History — Session {html.escape(session_id)}", title))
-        story.append(Spacer(1, 6))
-        story.append(Paragraph(f"Generated at: {datetime.utcnow().isoformat()}Z", meta))
-        story.append(Spacer(1, 12))
-        if not history:
-            story.append(Paragraph("No messages yet.", body))
-        else:
-            for i, item in enumerate(history, 1):
-                role = str(item.get("role", "unknown")).capitalize()
-                ts = item.get("ts")
-                ts_str = ""
-                if isinstance(ts, (int, float)):
-                    ts_str = datetime.utcfromtimestamp(ts).isoformat() + "Z"
-                content = item.get("content", "")
-                if not isinstance(content, str):
-                    content = json.dumps(content, ensure_ascii=False, indent=2)
-                safe = html.escape(content).replace("\n", "<br/>")
-
-                story.append(Paragraph(f"{i}. <b>{role}</b> <font size=9 color='#666666'>({ts_str})</font>", role_style))
-                story.append(Paragraph(safe, body))
-                story.append(Spacer(1, 8))
-
-        doc.build(story)
-        buf.seek(0)
-        filename = f"chat_session_{session_id}.pdf"
-        return send_file(buf, mimetype="application/pdf", as_attachment=True, download_name=filename)
-    except Exception as e:
-        return jsonify({"detail": str(e)}), 500
-
-@app.post("/query/cancel")
-def query_cancel():
-    try:
-        body = request.get_json(force=True) if request.data else {}
-        session_id = body.get("session_id")
-        if not session_id:
-            return jsonify({"detail":"Missing 'session_id'"}), 400
-        _CANCEL_FLAGS.add(session_id)
-        return jsonify({"ok": True})
-    except Exception as e:
-        return jsonify({"detail": str(e)}), 500
-
-# =========================
-# NEW: Suggestion Endpoint (a0.0.7)
-# =========================
-@app.post("/suggest")
-def suggest():
-    """
-    Body (JSON):
-      - domain (str, required)
-      - dataset (str | [str], optional)
-    Returns:
-      { suggestions: [s1,s2,s3,s4], elapsed: <sec>, data_info, data_describe }
-    """
-    t0 = time.time()
-    try:
-        if not GEMINI_API_KEY:
-            return jsonify({"detail": "No API key configured"}), 500
-
-        body = request.get_json(force=True)
-        domain_in  = body.get("domain")
-        dataset_field = body.get("dataset")
-
-        if not domain_in:
-            return jsonify({"detail":"Missing 'domain'"}), 400
-
-        domain = slug(domain_in)
-        if isinstance(dataset_field, list):
-            datasets = [s.strip() for s in dataset_field if isinstance(s, str) and s.strip()]
-            dataset_filters = set(datasets) if datasets else None
-        elif isinstance(dataset_field, str) and dataset_field.strip():
-            dataset_filters = {dataset_field.strip()}
-        else:
-            dataset_filters = None
-
-        dfs, data_info, data_describe = _load_domain_dataframes(domain, dataset_filters)
-
-        r = completion(
-            model="gemini/gemini-2.5-pro",
-            messages=[
-                {"role":"system","content":"""
-                Make sure all of the information below is applied.
-                1. Based on the provided dataset(s), Suggest exactly 4 realistic user prompt in a format of a STRICT one-line JSON with keys: suggestion1, suggestion2, suggestion3, suggestion4.
-                2. Each suggestion should be less than 100 characters. No prose beyond the JSON.
-                3. Each value must be a single-line string. No extra keys, no prose, no markdown/code fences.
-                """},
-                {"role":"user","content":
-                    f"""Make sure all of the information below is applied.
-                    Datasets Domain name: {domain}.
-                    df.info of each dfs key(file name)-value pair:
-                    {data_info}.
-                    df.describe of each dfs key(file name)-value pair:
-                    {data_describe}."""
-                }
-            ],
-            seed=1, stream=False, verbosity="low", drop_params=True, reasoning_effort="high",
-        )
-        content = get_content(r)
-        try:
-            m = re.search(r'\{.*\}', content, re.DOTALL)
-            js = json.loads(m.group(0)) if m else {}
-        except Exception:
-            js = {}
-        suggestions = [js.get("suggestion1",""), js.get("suggestion2",""), js.get("suggestion3",""), js.get("suggestion4","")]
-        elapsed = time.time() - t0
-        return jsonify({"suggestions": suggestions, "elapsed": elapsed, "data_info": data_info, "data_describe": data_describe})
-    except Exception as e:
-        return jsonify({"detail": str(e)}), 500
-
-# =========================
-# NEW: Query/Inferencing Endpoint (a0.0.7, Polars pipeline)
-# UPDATED: honors provider/model/userId with Firestore key decryption
-# =========================
-@app.post("/query")
-def query():
-    """
-    Body (JSON):
-      - domain (str, required)
-      - prompt (str, required)
-      - session_id (str, optional)
-      - dataset (str | [str], optional)
-      - provider (str, optional)          # e.g., "google"|"gemini"|"openai"|"anthropic"|"groq"
-      - model (str, optional)             # e.g., "gemini-2.5-pro", "gpt-4o-mini", ...
-      - userId (str, optional)            # used to fetch provider token from Firestore
-      - includeInsight (bool, optional)
-    Returns:
-      - session_id, response (HTML), diagram_* fields, timing & flags
-    """
-    t0 = time.time()
-    try:
-        body = request.get_json(force=True)
-        domain_in  = body.get("domain")
-        prompt     = body.get("prompt")
-        session_id = body.get("session_id") or str(uuid.uuid4())
-
-        # NEW: provider/model/userId for multi-provider support
-        provider_in = body.get("provider") or "google"
-        model_in    = body.get("model")
-        user_id_in  = body.get("userId")
-
-        # Compose model id + API key resolution
-        chosen_model_id = _compose_model_id(provider_in, model_in)
-        chosen_api_key  = None
-        if user_id_in and provider_in:
-            chosen_api_key = _get_user_provider_token(user_id_in, provider_in)
-        # Fallback to GEMINI_API_KEY when no user token
-        if not chosen_api_key and chosen_model_id.startswith("gemini/"):
-            chosen_api_key = GEMINI_API_KEY
-
-        dataset_field = body.get("dataset")
-        if isinstance(dataset_field, list):
-            datasets = [s.strip() for s in dataset_field if isinstance(s, str) and s.strip()]
-            dataset_filters = set(datasets) if datasets else None
-        elif isinstance(dataset_field, str) and dataset_field.strip():
-            datasets = [dataset_field.strip()]
-            dataset_filters = {datasets[0]}
-        else:
-            datasets = []
-            dataset_filters = None
-
-        if not domain_in or not prompt:
-            return jsonify({"detail": "Missing 'domain' or 'prompt'"}), 400
-        if not chosen_api_key:
-            return jsonify({"detail": "No API key available for the selected provider. Save a key first or send userId/provider."}), 400
-
-        domain = slug(domain_in)
-
-        # state & history
-        state = _get_conv_state(session_id)
-        _append_history(state, "user", prompt)
-        _save_conv_state(session_id, state)
-
-        _cancel_if_needed(session_id)
-
-        # load data (Polars)
-        dfs, data_info, data_describe = _load_domain_dataframes(domain, dataset_filters)
-        if not dfs:
-            if dataset_filters:
-                available = []
-                domain_dir = os.path.join(DATASETS_ROOT, domain)
-                if os.path.isdir(domain_dir):
-                    available.extend(sorted([f for f in os.listdir(domain_dir) if f.lower().endswith(".csv")]))
-                try:
-                    if GCS_BUCKET:
-                        available.extend(sorted({os.path.basename(b.name) for b in list_gcs_csvs(domain) if b.name.lower().endswith(".csv")}))
-                except Exception:
-                    pass
-                return jsonify({
-                    "code": "DATASET_NOT_FOUND",
-                    "detail": f"Requested datasets {sorted(list(dataset_filters))} not found in domain '{domain}'.",
-                    "domain": domain,
-                    "available": sorted(list(set(available))),
-                }), 404
-            return jsonify({"code":"NEED_UPLOAD", "detail": f"No CSV files found in domain '{domain}'", "domain": domain}), 409
-
-        # Router
-        agent_plan = _run_router(prompt, data_info, data_describe, state, llm_model=chosen_model_id, llm_api_key=chosen_api_key)
-        need_manip = bool(agent_plan.get("need_manipulator", True))
-        need_visual = bool(agent_plan.get("need_visualizer", True))
-        include_insight = body.get("includeInsight", True)
-        need_analyze = include_insight and bool(agent_plan.get("need_analyzer", True))
-        compiler_model = agent_plan.get("compiler_model") or chosen_model_id
-        visual_hint = agent_plan.get("visual_hint", "auto")
-
-        context_hint = {
-            "router_plan": agent_plan,
-            "last_visual_path": "",
-            "has_prev_df_processed": False,
-            "last_analyzer_excerpt": (state.get("last_analyzer_text") or "")[:400],
-            "dataset_filter": (sorted(datasets) if datasets else "ALL"),
-        }
-
-                # === NEW: Run router to decide which agents to run ===
-        agent_plan = _run_router(user_prompt=prompt, data_info=data_info, data_describe=data_describe)
-        need_manip = bool(agent_plan.get("need_manipulator", True))
-        need_visual = bool(agent_plan.get("need_visualizer", True))
-        need_analyze = bool(agent_plan.get("need_analyzer", True))
-        need_plan_explainer = bool(agent_plan.get("need_plan_explainer", True))
-
-        # Force analyzer for gap/allocation prompts even if plan says otherwise (guards router issue)
-        if re.search(r"\b(min(?:imum)? number|minimum number of additional takers|additional takers|close (?:the )?gap|gap closure|optimal allocation|allocate|allocation|optimi[sz]e)\b", prompt.lower()):
-            need_analyze = True
-        need_compile = bool(agent_plan.get("need_compiler", True))  # now controlled by router
-        compiler_model = agent_plan.get("compiler_model") or "gemini/gemini-2.5-pro"
-        plan_explainer_model = agent_plan.get("plan_explainer_model") or "gemini/gemini-2.5-pro"
-        visual_hint = agent_plan.get("visual_hint", "auto")
-        if visual_hint == "auto" and re.search(r"(ranked plan|showing \[)", prompt.lower()):
-            visual_hint = "table"
-
-        # Orchestrator
-        _cancel_if_needed(session_id)
-        spec = _run_orchestrator(prompt, domain, data_info, data_describe, visual_hint, context_hint, llm_model=chosen_model_id, llm_api_key=chosen_api_key)
-        manipulator_prompt = spec.get("manipulator_prompt", "")
-        visualizer_prompt  = spec.get("visualizer_prompt", "")
-        analyzer_prompt    = spec.get("analyzer_prompt", "")
-        compiler_instruction = spec.get("compiler_instruction", "")
-
-<<<<<<< HEAD
-        plan_explainer_content = ""
-        if need_plan_explainer:
-            plan_explainer_start_time = _now()
-            plan_explainer_response = completion(
-                model=plan_explainer_model,
-                messages=[
-                    {"role": "system", "content": f"""
-                    Make sure all of the information below is applied.
-                     1. The prompt that will be given to you is the details of what the systems is going to do to respond to the user prompt.
-                     2. Your objective is to summarize the prompt that will be given to you into an easy to understand thought-process-like-explanation of what you (the system) are going to do for the user to read while they wait.
-                     3. Your respond must be in a form of a single paragraph.
-                     4. Include reason behind each crucial steps taken."""},
-                    {
-                        "role": "user",
-                        "content": (f"""Make sure all of the information below is applied
-                        User Prompt: {prompt}.
-                        Datasets Domain name: {domain}.
-                        df.info of each dfs key(file name)-value pair:\n{data_info}.
-                        df.describe of each dfs key(file name)-value pair:\n{data_describe}.
-                        Plan for each agents: {agent_plan}.
-                        Detailed instructions for each agents: {spec}.
-                        """)
-                    }
-=======
-        need_plan_explainer = bool(agent_plan.get("need_plan_explainer", False))
-        plan_explainer_model = agent_plan.get("plan_explainer_model") or chosen_model_id
-
-        if need_plan_explainer:
-            plan_explainer_start_time = time.time()
-
-            # isi detail instruksi untuk ketiga agen
-            initial_content = json.dumps({
-                "manipulator_prompt": manipulator_prompt,
-                "visualizer_prompt": visualizer_prompt,
-                "analyzer_prompt": analyzer_prompt,
-                "compiler_instruction": compiler_instruction,
-            }, ensure_ascii=False, indent=2)
-
-            plan_explainer_response = completion(
-                model=plan_explainer_model,
-                messages=[
-                    {
-                        "role": "system",
-                        "content": """Make sure all of the information below is applied.
-                        1. The prompt that will be given to you is the details of what the system is going to do to respond to the user prompt.
-                        2. Your objective is to summarize that plan into an easy-to-understand, thought-process-style explanation
-                        of what you (the system) are going to do for the user to read while they wait.
-                        3. Respond in a single, human-readable paragraph.
-                        4. Include reasoning behind each crucial step taken."""
-                    },
-                    {
-                        "role": "user",
-                        "content": (
-                            f"User Prompt: {prompt}\n"
-                            f"Domain: {domain}\n"
-                            f"Data Info: {data_info}\n"
-                            f"Data Describe: {data_describe}\n"
-                            f"Agent Plan: {json.dumps(agent_plan, ensure_ascii=False)}\n"
-                            f"Detailed instructions for each agent:\n{initial_content}"
-                        )
-                    },
->>>>>>> 4ce88a6a
-                ],
-                seed=1,
-                stream=False,
-                verbosity="medium",
-                drop_params=True,
-                reasoning_effort="high",
-<<<<<<< HEAD
-                api_key=chosen_api_key # Pastikan API key diteruskan
-            )
-
-            plan_explainer_content = get_content(plan_explainer_response)
-            print(plan_explainer_content)
-            _now = getattr(time, "perf_counter", time.time)
-            plan_explainer_end_time = _now()
-            plan_explainer_elapsed_time = plan_explainer_end_time - plan_explainer_start_time
-            print(f"Plan Explainer Elapsed time: {plan_explainer_elapsed_time:.2f} seconds")
-        else:
-            plan_explainer_content = "Plan Explainer skipped (router decision)."
-            print(plan_explainer_content)
-=======
-                api_key=chosen_api_key
-            )
-
-            plan_explainer_content = get_content(plan_explainer_response)
-            plan_explainer_end_time = time.time()
-            plan_explainer_elapsed_time = plan_explainer_end_time - plan_explainer_start_time
-            print(f"Elapsed time: {plan_explainer_elapsed_time:.2f} seconds")
-
-            # optionally simpan ke state agar bisa dikirim ke FE
-            state["last_plan_explainer"] = plan_explainer_content
-            _save_conv_state(session_id, state)
-        else:
-                print("Plan Explainer skipped (router decision).")
->>>>>>> 4ce88a6a
-
-        # Shared LLM (PandasAI via LiteLLM) - use chosen model & user key
-        llm = LiteLLM(model=chosen_model_id, api_key=chosen_api_key)
-        pai.config.set({"llm": llm})
-
-        # Manipulator (Polars-first via pai.DataFrame wrappers)
-        _cancel_if_needed(session_id)
-        df_processed = None
-        if need_manip or (need_visual or need_analyze):
-            semantic_dfs = []
-            for key, d in dfs.items():
-                try:
-                    semantic_dfs.append(pai.DataFrame(d))
-                except TypeError:
-                    pdf = d.to_pandas()
-                    pdf.columns = [str(c) for c in pdf.columns]
-                    semantic_dfs.append(pai.DataFrame(pdf))
-            dm_resp = pai.chat(manipulator_prompt, *semantic_dfs)
-            val = getattr(dm_resp, "value", dm_resp)
-            df_processed = _to_polars_dataframe(val)
-
-        # Visualizer
-        _cancel_if_needed(session_id)
-        dv_resp = SimpleNamespace(value="")
-        chart_url = None
-        diagram_signed_url = None
-        diagram_gs_uri = None
-        diagram_kind = ""
-        run_id = datetime.utcnow().strftime("%Y%m%d%H%M%S%f")
-        globals()["_RUN_ID"] = run_id
-
-        if need_visual:
-            if df_processed is None:
-                return jsonify({"detail": "Visualization requested but no processed dataframe available."}), 500
-            data_visualizer = _as_pai_df(df_processed)
-            dv_resp = data_visualizer.chat(visualizer_prompt)
-
-            # Move produced HTML to CHARTS_ROOT (local dev) + upload to GCS
-            chart_path = getattr(dv_resp, "value", None)
-            if isinstance(chart_path, str) and os.path.exists(chart_path):
-                out_dir = ensure_dir(os.path.join(CHARTS_ROOT, domain))
-                filename = f"{session_id}_{run_id}.html"
-                dest = os.path.join(out_dir, filename)
-                try:
-                    os.replace(chart_path, dest)
-                except Exception:
-                    import shutil; shutil.copyfile(chart_path, dest)
-                chart_url = f"/charts/{domain}/{filename}"
-
-                diagram_kind = _detect_diagram_kind(dest, visual_hint)
-                if GCS_BUCKET:
-                    uploaded = upload_diagram_to_gcs(dest, domain=domain, session_id=session_id, run_id=run_id, kind=diagram_kind)
-                    diagram_signed_url = uploaded["signed_url"]
-                    diagram_gs_uri     = uploaded["gs_uri"]
-
-                    state["last_visual_gcs_path"]   = diagram_gs_uri
-                    state["last_visual_signed_url"] = diagram_signed_url
-                    state["last_visual_kind"]       = diagram_kind
-
-        # Analyzer
-        _cancel_if_needed(session_id)
-        da_resp = ""
-        if need_analyze:
-            if df_processed is None:
-                return jsonify({"detail": "Analyzer requested but no processed dataframe available."}), 500
-            data_analyzer = _as_pai_df(df_processed)
-            da_obj = data_analyzer.chat(analyzer_prompt)
-            da_resp = get_content(da_obj)
-            state["last_analyzer_text"] = da_resp or ""
-
-        # Compiler (use chosen model & key)
-        _cancel_if_needed(session_id)
-        data_info_runtime = _polars_info_string(df_processed) if isinstance(df_processed, pl.DataFrame) else data_info
-        final_response = completion(
-            model=compiler_model or chosen_model_id,
-            messages=[
-                {"role": "system", "content": compiler_instruction},
-                {"role": "user", "content":
-                    f"User Prompt:{prompt}. \n"
-                    f"Datasets Domain name: {domain}. \n"
-                    f"df.info of each dfs key(file name)-value pair:\n{data_info_runtime}. \n"
-                    f"df.describe of each dfs key(file name)-value pair:\n{data_describe}. \n"
-                    f"Data Visualizer Response:{getattr(dv_resp, 'value', '')}. \n"
-                    f"Data Analyzer Response:{da_resp}."
-                },
-            ],
-            seed=1, stream=False, verbosity="medium", drop_params=True, reasoning_effort="high",
-            api_key=chosen_api_key
-        )
-        final_content = get_content(final_response)
-
-        # Persist summary
-        _append_history(state, "assistant", {
-            "plan": agent_plan,
-            "visual_path": "",
-            "visual_signed_url": state.get("last_visual_signed_url",""),
-            "visual_gs_uri": state.get("last_visual_gcs_path",""),
-            "visual_kind": state.get("last_visual_kind",""),
-            "analyzer_excerpt": (state.get("last_analyzer_text") or "")[:400],
-            "final_preview": final_content[:600]
-        })
-        _save_conv_state(session_id, state)
-
-        exec_time = time.time() - t0
-        return jsonify({
-            "session_id": session_id,
-            "response": final_content,       # HTML
-            "chart_url": chart_url,          # dev preview
-            "diagram_kind": diagram_kind,    # "charts" | "tables"
-            "diagram_gs_uri": diagram_gs_uri, # gs://...
-            "diagram_signed_url": diagram_signed_url,
-            "execution_time": exec_time,
-            "need_visualizer": need_visual,
-            "need_analyzer": need_analyze,
-            "need_manipulator": need_manip,
-            "llm_model_used": chosen_model_id,
-            "provider": provider_in,
-            "plan_explainer": state.get("last_plan_explainer", ""),
-        })
-    except RuntimeError as rexc:
-        if "CANCELLED_BY_USER" in str(rexc):
-            return jsonify({"code":"CANCELLED","detail":"Processing cancelled by user."}), 409
-        return jsonify({"detail": str(rexc)}), 500
-    except Exception as e:
-        return jsonify({"detail": str(e)}), 500
-
-# =========================
-# NEW: Supabase/Postgre credentials management (password encrypted)
-# =========================
-@app.post("/pg/save")
-def pg_save():
-    """
-    Save Supabase/Postgres credentials (password encrypted).
-    Body JSON:
-      - userId (required)
-      - host, port, dbname, user, password (all required)
-      - name (optional; defaults to 'default')
-    """
-    try:
-        _require_fernet()
-        body = request.get_json(force=True)
-        user_id = body.get("userId")
-        host = body.get("host")
-        port = body.get("port")
-        dbname = body.get("dbname")
-        user = body.get("user")
-        password = body.get("password")
-        name = body.get("name") or "default"
-        if not all([user_id, host, port, dbname, user, password]):
-            return jsonify({"saved": False, "error": "Missing one of required fields"}), 400
-        enc_pw = fernet.encrypt(password.encode()).decode()
-        doc_id = f"{user_id}_{slug(name)}"
-        _firestore_client.collection(FIRESTORE_COLLECTION_PG).document(doc_id).set({
-            "user_id": user_id,
-            "name": name,
-            "host": host,
-            "port": str(port),
-            "dbname": dbname,
-            "user": user,
-            "password_enc": enc_pw,
-            "updated_at": firestore.SERVER_TIMESTAMP,
-            "created_at": firestore.SERVER_TIMESTAMP,
-        }, merge=True)
-        return jsonify({"saved": True, "id": doc_id})
-    except Exception as e:
-        return jsonify({"saved": False, "error": str(e)}), 500
-
-@app.get("/pg/get")
-def pg_get():
-    """
-    Get saved connection meta (password not revealed).
-    Query:
-      - userId (required)
-    """
-    try:
-        user_id = request.args.get("userId")
-        if not user_id:
-            return jsonify({"error": "Missing userId"}), 400
-        docs = (_firestore_client.collection(FIRESTORE_COLLECTION_PG)
-                .where("user_id", "==", user_id).stream())
-        items = []
-        for d in docs:
-            rec = d.to_dict() or {}
-            items.append({
-                "id": d.id,
-                "name": rec.get("name"),
-                "host": rec.get("host"),
-                "port": rec.get("port"),
-                "dbname": rec.get("dbname"),
-                "user": rec.get("user"),
-                "updated_at": str(rec.get("updated_at","")),
-            })
-        return jsonify({"items": items, "count": len(items)})
-    except Exception as e:
-        return jsonify({"error": str(e)}), 500
-
-@app.post("/pg/test")
-def pg_test():
-    """
-    Test connectivity to Postgres using provided credentials (not persisted).
-    Body JSON: { host, port, dbname, user, password }
-    Returns 200 if connect succeeds, otherwise 400/501.
-    """
-    try:
-        body = request.get_json(force=True)
-        host = body.get("host"); port = body.get("port"); dbname = body.get("dbname")
-        user = body.get("user"); password = body.get("password")
-        if not all([host, port, dbname, user, password]):
-            return jsonify({"ok": False, "error":"Missing fields"}), 400
-        try:
-            import psycopg2  # optional dependency
-        except Exception:
-            return jsonify({"ok": False, "error": "psycopg2 not installed on server"}), 501
-        try:
-            conn = psycopg2.connect(host=host, port=port, dbname=dbname, user=user, password=password, connect_timeout=5)
-            conn.close()
-            return jsonify({"ok": True})
-        except Exception as e:
-            return jsonify({"ok": False, "error": str(e)}), 400
-    except Exception as e:
-        return jsonify({"ok": False, "error": str(e)}), 500
-
-# --- Entry point ---------------------------------------------------------------
-if __name__ == "__main__":
-    host = os.getenv("HOST", "127.0.0.1")
-    port = int(os.getenv("PORT", "8000"))
-    app.run(host=host, port=port, debug=True)
+# main.py — ConvoInsight BE (Flask, Cloud Run ready)
+# Polars + PandasAI wrappers; GCS/Firestore persistence; provider keys via Firestore (encrypted)
+
+import os, io, json, time, uuid, re, html
+from datetime import datetime, timedelta
+from typing import Dict, List, Optional, Tuple
+from types import SimpleNamespace
+from collections import defaultdict
+
+from flask import Flask, request, jsonify, send_from_directory, send_file
+from flask_cors import CORS
+
+# --- Polars + PandasAI (Polars-first)
+import polars as pl
+import pandasai as pai
+from pandasai_litellm.litellm import LiteLLM
+from litellm import completion, model_list as LITELLM_MODEL_LIST
+from pandasai import SmartDataframe, SmartDatalake  # kept import for compatibility, not used in new path
+from pandasai.core.response.dataframe import DataFrameResponse
+
+# --- (pandas kept import for minimal surface compatibility, not used in pipeline)
+import pandas as pd  # not used for pipeline; retained to avoid non-pipeline breakages elsewhere
+import litellm
+from litellm import get_valid_models
+# --- GCP clients ---
+from google.cloud import storage
+from google.cloud import firestore
+
+# === GCP auth imports (for signed URLs on Cloud Run) ===
+import google.auth
+from google.auth.transport.requests import Request as GoogleAuthRequest
+# NEW: use IAM Signer to sign without private key on Cloud Run
+try:
+    from google.auth import iam
+except Exception:  # pragma: no cover
+    iam = None
+from google.oauth2 import service_account
+
+import requests
+from cryptography.fernet import Fernet
+
+# -------- optional: load .env --------
+try:
+    from dotenv import load_dotenv
+    load_dotenv()
+except Exception:
+    pass
+
+# -------- Optional PDF deps (ReportLab) --------
+_REPORTLAB_AVAILABLE = False
+try:
+    from reportlab.lib.pagesizes import A4
+    from reportlab.lib.styles import getSampleStyleSheet, ParagraphStyle
+    from reportlab.lib.enums import TA_LEFT
+    from reportlab.platypus import SimpleDocTemplate, Paragraph, Spacer
+    _REPORTLAB_AVAILABLE = True
+except Exception:
+    _REPORTLAB_AVAILABLE = False
+
+# -------- Config --------
+GEMINI_API_KEY = os.getenv("GEMINI_API_KEY")
+GCP_PROJECT_ID = os.getenv("GCP_PROJECT_ID")
+
+FERNET_KEY = os.getenv("FERNET_KEY")
+fernet = Fernet(FERNET_KEY.encode()) if FERNET_KEY else None
+
+CORS_ORIGINS = os.getenv(
+    "CORS_ORIGINS",
+    "http://127.0.0.1:5500,http://localhost:5500,http://localhost:5173,http://127.0.0.1:5173,https://convoinsight.vercel.app"
+).split(",")
+
+DATASETS_ROOT = os.getenv("DATASETS_ROOT", os.path.abspath("./datasets"))
+CHARTS_ROOT   = os.getenv("CHARTS_ROOT",   os.path.abspath("./charts"))
+os.makedirs(DATASETS_ROOT, exist_ok=True)
+os.makedirs(CHARTS_ROOT,   exist_ok=True)
+
+# GCS / Firestore
+GCS_BUCKET                  = os.getenv("GCS_BUCKET")
+GCS_DATASETS_PREFIX         = os.getenv("GCS_DATASETS_PREFIX", "datasets")
+GCS_DIAGRAMS_PREFIX         = os.getenv("GCS_DIAGRAMS_PREFIX", "diagrams")
+GCS_SIGNED_URL_TTL_SECONDS  = int(os.getenv("GCS_SIGNED_URL_TTL_SECONDS", "604800"))  # 7 days
+GOOGLE_SERVICE_ACCOUNT_EMAIL = os.getenv("GOOGLE_SERVICE_ACCOUNT_EMAIL")  # optional but useful on Cloud Run
+
+# 🔧 FIX: pakai env var koleksi yang berbeda-beda (tidak ketuker)
+FIRESTORE_COLLECTION_SESSIONS  = os.getenv("FIRESTORE_SESSIONS_COLLECTION", "convo_sessions")
+FIRESTORE_COLLECTION_DATASETS  = os.getenv("FIRESTORE_DATASETS_COLLECTION", "datasets_meta")
+FIRESTORE_COLLECTION_PROVIDERS = os.getenv("FIRESTORE_PROVIDERS_COLLECTION", "convo_providers")
+# NEW: collection for PG/Supabase connections
+FIRESTORE_COLLECTION_PG        = os.getenv("FIRESTORE_PG_COLLECTION", "pg_connections")
+
+# --- Init Flask ---
+app = Flask(__name__)
+CORS(app, origins=[o.strip() for o in CORS_ORIGINS if o.strip()], supports_credentials=True)
+
+# --- Init GCP clients ---
+_storage_client = storage.Client(project=GCP_PROJECT_ID) if GCP_PROJECT_ID else storage.Client()
+_firestore_client = firestore.Client(project=GCP_PROJECT_ID) if GCP_PROJECT_ID else firestore.Client()
+
+# --- Cancel flags ---
+_CANCEL_FLAGS = set()  # holds session_id
+
+# =========================
+# Utilities & Helpers
+# =========================
+def slug(s: str) -> str:
+    return "-".join(s.strip().split()).lower()
+
+def ensure_dir(p: str):
+    os.makedirs(p, exist_ok=True)
+    return p
+
+def get_content(r):
+    """Extract content from LiteLLM response (robust)."""
+    try:
+        msg = r.choices[0].message
+        return msg["content"] if isinstance(msg, dict) else msg.content
+    except Exception:
+        pass
+    if isinstance(r, dict):
+        return r.get("choices", [{}])[0].get("message", {}).get("content", "")
+    try:
+        chunks = []
+        for ev in r:
+            delta = getattr(ev.choices[0], "delta", None)
+            if delta and getattr(delta, "content", None):
+                chunks.append(delta.content)
+        return "".join(chunks)
+    except Exception:
+        return str(r)
+
+def _safe_json_loads(s: str):
+    try:
+        return json.loads(s)
+    except json.JSONDecodeError:
+        start = s.find("{")
+        end = s.rfind("}")
+        if start >= 0 and end >= 0 and end > start:
+            return json.loads(s[start:end+1])
+        raise
+
+def _should_cancel(session_id: str) -> bool:
+    return session_id in _CANCEL_FLAGS
+
+def _cancel_if_needed(session_id: str):
+    if _should_cancel(session_id):
+        _CANCEL_FLAGS.discard(session_id)
+        raise RuntimeError("CANCELLED_BY_USER")
+
+def get_provider_config(provider: str, api_key: str):
+    if provider == "openai":
+        return {"url": "https://api.openai.com/v1/models", "headers": {"Authorization": f"Bearer {api_key}"}}
+    elif provider == "groq":
+        return {"url": "https://api.groq.com/openai/v1/models", "headers": {"Authorization": f"Bearer {api_key}"}}
+    elif provider == "anthropic":
+        return {"url": "https://api.anthropic.com/v1/models", "headers": {"x-api-key": api_key}}
+    elif provider == "google":
+        return {"url": f"https://generativelanguage.googleapis.com/v1beta/models?key={api_key}", "headers": {}}
+    else:
+        raise ValueError("Provider not supported")
+
+def save_provider_key(user_id: str, provider: str, encrypted_key: str, models: list):
+    try:
+        doc_id = f"{user_id}_{provider}"
+        doc_ref = _firestore_client.collection(FIRESTORE_COLLECTION_PROVIDERS).document(doc_id)
+        data = {
+            "user_id": user_id,
+            "provider": provider,
+            "token": encrypted_key,
+            "models": models,
+            "is_active": True,
+            # 🔧 gunakan server timestamp biar konsisten di multi instance
+            "updated_at": firestore.SERVER_TIMESTAMP,
+            "created_at": firestore.SERVER_TIMESTAMP,
+        }
+        doc_ref.set(data, merge=True)
+        return True
+    except Exception as e:
+        print("Firestore save error:", e)
+        return False
+
+# --- NEW: Resolve user-selected provider/model + decrypt token (used by /query) ---
+def _compose_model_id(provider: str, model: Optional[str]) -> str:
+    """
+    Compose a litellm model id like 'gemini/gemini-2.5-pro' or 'openai/gpt-4o-mini'.
+    If model already includes '/', return as-is.
+    """
+    if model and "/" in model:
+        return model
+    prefix_map = {"google": "gemini", "gemini": "gemini", "openai": "openai", "anthropic": "anthropic", "groq": "groq"}
+    prefix = prefix_map.get((provider or "").lower(), "gemini")
+    default_model_map = {
+        "gemini": "gemini-2.5-pro",
+        "openai": "gpt-4o-mini",
+        "anthropic": "claude-3-5-sonnet-20241022",
+        "groq": "llama-3.1-70b-versatile",
+    }
+    chosen = model or default_model_map.get(prefix, "gemini-2.5-pro")
+    return f"{prefix}/{chosen}"
+
+def _get_user_provider_token(user_id: str, provider: str) -> Optional[str]:
+    """
+    Fetch encrypted token from Firestore and decrypt with Fernet.
+    Returns plaintext token or None if not found/cannot decrypt.
+    """
+    try:
+        doc_id = f"{user_id}_{provider}"
+        doc = _firestore_client.collection(FIRESTORE_COLLECTION_PROVIDERS).document(doc_id).get()
+        if not doc.exists:
+            return None
+        enc = (doc.to_dict() or {}).get("token")
+        if not enc or not fernet:
+            return None
+        return fernet.decrypt(enc.encode()).decode()
+    except Exception:
+        return None
+
+# --- Firestore-backed conversation state -----------
+def _fs_default_state():
+    return {
+        "history": [],
+        "last_visual_gcs_path": "",
+        "last_visual_signed_url": "",
+        "last_visual_kind": "",
+        "last_analyzer_text": "",
+        "last_plan": None,
+        "updated_at": firestore.SERVER_TIMESTAMP,
+        "created_at": firestore.SERVER_TIMESTAMP,
+    }
+
+def _fs_sess_ref(session_id: str):
+    return _firestore_client.collection(FIRESTORE_COLLECTION_SESSIONS).document(session_id)
+
+def _get_conv_state(session_id: str) -> dict:
+    doc = _fs_sess_ref(session_id).get()
+    if doc.exists:
+        data = doc.to_dict() or {}
+        for k, v in _fs_default_state().items():
+            if k not in data:
+                data[k] = v
+        return data
+    else:
+        state = _fs_default_state()
+        _fs_sess_ref(session_id).set(state, merge=True)
+        return state
+
+def _save_conv_state(session_id: str, state: dict):
+    st = dict(state)
+    st["updated_at"] = firestore.SERVER_TIMESTAMP
+    _fs_sess_ref(session_id).set(st, merge=True)
+
+def _append_history(state: dict, role: str, content: str, max_len=10_000, keep_last=100):
+    content = str(content)
+    if len(content) > max_len:
+        content = content[:max_len] + " …"
+    hist = state.get("history") or []
+    hist.append({"role": role, "content": content, "ts": time.time()})
+    state["history"] = hist[-keep_last:]
+
+# --- GCS helpers -----------------------------------
+def _gcs_bucket():
+    if not GCS_BUCKET:
+        raise RuntimeError("GCS_BUCKET is not set")
+    return _storage_client.bucket(GCS_BUCKET)
+
+def _metadata_sa_email() -> Optional[str]:
+    """Fetch the service account email from GCE metadata (Cloud Run)."""
+    try:
+        r = requests.get(
+            "http://metadata.google.internal/computeMetadata/v1/instance/service-accounts/default/email",
+            headers={"Metadata-Flavor": "Google"},
+            timeout=1.5,
+        )
+        if r.status_code == 200:
+            return r.text.strip()
+    except Exception:
+        pass
+    return None
+
+def _signed_url(blob, filename: str, content_type: str, ttl_seconds: int) -> str:
+    """
+    Generate V4 signed URL that works on Cloud Run (no private key).
+    Priority:
+      1) Use IAM Signer with the running service account.
+      2) Fallback to default private-key signing (local dev with keyfile).
+    """
+    # Obtain ADC + refresh to ensure we have a token for IAM
+    credentials, _ = google.auth.default(
+        scopes=[
+            "https://www.googleapis.com/auth/cloud-platform",
+            "https://www.googleapis.com/auth/iam",
+        ]
+    )
+    auth_req = GoogleAuthRequest()
+    try:
+        credentials.refresh(auth_req)
+    except Exception:
+        pass
+
+    # Figure out the service account email
+    sa_email = getattr(credentials, "service_account_email", None)
+    if not sa_email or sa_email.lower() == "default":
+        sa_email = GOOGLE_SERVICE_ACCOUNT_EMAIL or _metadata_sa_email()
+
+    # If IAM Signer available, use it to sign without private key
+    if iam is not None and sa_email:
+        try:
+            signer = iam.Signer(auth_req, credentials, sa_email)
+            signing_creds = service_account.Credentials(
+                signer=signer,
+                service_account_email=sa_email,
+                token_uri="https://oauth2.googleapis.com/token",
+            )
+            return blob.generate_signed_url(
+                version="v4",
+                expiration=timedelta(seconds=ttl_seconds),
+                method="GET",
+                response_disposition=f'inline; filename="{filename}"',
+                response_type=content_type,
+                credentials=signing_creds,  # <-- key fix
+            )
+        except Exception:
+            # If IAM fails (e.g., missing permission or API disabled), continue to fallback
+            pass
+
+    # Fallback: dev local with keyfile / creds that already include a private key
+    return blob.generate_signed_url(
+        version="v4",
+        expiration=timedelta(seconds=ttl_seconds),
+        method="GET",
+        response_disposition=f'inline; filename="{filename}"',
+        response_type=content_type,
+    )
+
+# ---- Local helpers / robust dev mode --------------
+def _upload_dataset_file_local(file_storage, *, domain: str) -> dict:
+    safe_domain = slug(domain)
+    folder = ensure_dir(os.path.join(DATASETS_ROOT, safe_domain))
+    filename = file_storage.filename
+    dest = os.path.join(folder, filename)
+    file_storage.save(dest)
+    size = os.path.getsize(dest) if os.path.exists(dest) else 0
+    return {"filename": filename, "gs_uri": "", "signed_url": "", "size_bytes": size, "local_path": dest}
+
+def _save_bytes_local(domain: str, filename: str, data: bytes) -> dict:
+    safe_domain = slug(domain)
+    folder = ensure_dir(os.path.join(DATASETS_ROOT, safe_domain))
+    dest = os.path.join(folder, filename)
+    with open(dest, "wb") as f:
+        f.write(data)
+    size = os.path.getsize(dest)
+    return {"filename": filename, "gs_uri": "", "signed_url": "", "size_bytes": size, "local_path": dest}
+
+# =========================
+# Polars DataFrame helpers (from latest pipeline)
+# =========================
+def _normalize_columns_to_str(df: pl.DataFrame) -> pl.DataFrame:
+    new_names = [str(c) for c in df.columns]
+    if new_names != df.columns:
+        df = df.set_column_names(new_names)
+    return df
+
+def _polars_info_string(df: pl.DataFrame) -> str:
+    lines = [f"shape: {df.shape[0]} rows x {df.shape[1]} columns", "dtypes/nulls:"]
+    try:
+        nulls = df.null_count()
+        nulls_map = {col: int(nulls[col][0]) for col in nulls.columns}
+    except Exception:
+        nulls_map = {c: None for c in df.columns}
+    for name, dtype in df.schema.items():
+        n = nulls_map.get(name, "n/a")
+        lines.append(f"  - {name}: {dtype} (nulls={n})")
+    return "\n".join(lines)
+
+def _to_polars_dataframe(obj):
+    if isinstance(obj, pl.DataFrame):
+        return _normalize_columns_to_str(obj)
+    try:
+        df = pl.from_dataframe(obj)
+        return _normalize_columns_to_str(df)
+    except Exception:
+        return None
+
+def _as_pai_df(df):
+    """
+    Return a PandasAI-compatible DataFrame wrapper:
+    1) Try Polars (preferred). If PandasAI raises TypeError due to non-string columns,
+    2) Fall back to pandas with stringified columns, then wrap.
+    """
+    if isinstance(df, pl.DataFrame):
+        df = _normalize_columns_to_str(df)
+    try:
+        return pai.DataFrame(df)
+    except TypeError:
+        if isinstance(df, pl.DataFrame):
+            pdf = df.to_pandas()
+        else:
+            pdf = df
+        if hasattr(pdf, "columns"):
+            pdf.columns = [str(c) for c in pdf.columns]
+        return pai.DataFrame(pdf)
+
+def _read_csv_bytes_to_polars(data: bytes, sep_candidates: List[str] = (",", "|", ";", "\t")) -> pl.DataFrame:
+    last_err = None
+    for sep in sep_candidates:
+        try:
+            df = pl.read_csv(io.BytesIO(data), separator=sep)
+            return _normalize_columns_to_str(df)
+        except Exception as e:
+            last_err = e
+            continue
+    try:
+        df = pl.read_csv(io.BytesIO(data))
+        return _normalize_columns_to_str(df)
+    except Exception as e:
+        raise last_err or e
+
+def _read_local_csv_to_polars(path: str, sep_candidates: List[str] = (",", "|", ";", "\t")) -> pl.DataFrame:
+    with open(path, "rb") as f:
+        data = f.read()
+    return _read_csv_bytes_to_polars(data, sep_candidates=sep_candidates)
+
+# ---- Upload (GCS when possible, safe local fallback otherwise) ----------------
+def upload_dataset_file(file_storage, *, domain: str) -> dict:
+    if not GCS_BUCKET:
+        return _upload_dataset_file_local(file_storage, domain=domain)
+
+    # Upload to GCS (do not fail whole upload just because signed URL fails)
+    try:
+        safe_domain = slug(domain)
+        filename = file_storage.filename
+        blob_name = f"{GCS_DATASETS_PREFIX}/{safe_domain}/{filename}"
+        bucket = _gcs_bucket()
+        blob = bucket.blob(blob_name)
+        blob.cache_control = "private, max-age=0"
+        blob.content_type = "text/csv"
+        file_storage.stream.seek(0)
+        blob.upload_from_file(file_storage.stream, rewind=True, size=None, content_type="text/csv")
+        size = blob.size or 0
+        gs_uri = f"gs://{GCS_BUCKET}/{blob_name}"
+        try:
+            _save_dataset_meta(domain, filename, gs_uri, size)
+        except Exception:
+            pass
+        # Try to make signed URL; tolerate failures
+        try:
+            signed = _signed_url(blob, filename, "text/csv", GCS_SIGNED_URL_TTL_SECONDS)
+        except Exception:
+            signed = ""
+        return {
+            "filename": filename,
+            "gs_uri": gs_uri,
+            "signed_url": signed,
+            "size_bytes": size,
+        }
+    except Exception:
+        # Only if upload to GCS itself fails, fallback to local
+        return _upload_dataset_file_local(file_storage, domain=domain)
+
+def list_gcs_csvs(domain: str) -> List[storage.Blob]:
+    safe_domain = slug(domain)
+    prefix = f"{GCS_DATASETS_PREFIX}/{safe_domain}/"
+    return list(_gcs_bucket().list_blobs(prefix=prefix))
+
+def read_gcs_csv_to_pl_df(gs_uri_or_blobname: str, *, sep_candidates: List[str] = (",","|",";","\t")) -> pl.DataFrame:
+    if gs_uri_or_blobname.startswith("gs://"):
+        _, bucket_name, *rest = gs_uri_or_blobname.replace("gs://","").split("/")
+        blob_name = "/".join(rest)
+        bucket = _storage_client.bucket(bucket_name)
+    else:
+        bucket = _gcs_bucket()
+        blob_name = gs_uri_or_blobname
+    blob = bucket.blob(blob_name)
+    data = blob.download_as_bytes()
+    return _read_csv_bytes_to_polars(data, sep_candidates=sep_candidates)
+
+def delete_gcs_object(blob_name_or_gs_uri: str):
+    if blob_name_or_gs_uri.startswith("gs://"):
+        _, bucket_name, *rest = blob_name_or_gs_uri.replace("gs://","").split("/")
+        blob_name = "/".join(rest)
+        bucket = _storage_client.bucket(bucket_name)
+    else:
+        bucket = _gcs_bucket()
+        blob_name = blob_name_or_gs_uri
+    bucket.blob(blob_name).delete()
+
+# ---- Diagrams (charts|tables) helper ------------
+def _detect_diagram_kind(local_html_path: str, visual_hint: str) -> str:
+    try:
+        with open(local_html_path, "r", encoding="utf-8", errors="ignore") as f:
+            head = f.read(20000).lower()
+        if "plotly" in head or "plotly.newplot" in head:
+            return "charts"
+        if "<table" in head:
+            return "tables"
+    except Exception:
+        pass
+    return "tables" if str(visual_hint).lower().strip() == "table" else "charts"
+
+def upload_diagram_to_gcs(local_path: str, *, domain: str, session_id: str, run_id: str, kind: str) -> dict:
+    if not os.path.exists(local_path):
+        raise FileNotFoundError(local_path)
+    safe_domain = slug(domain)
+    filename = f"{session_id}_{run_id}.html"
+    kind = "tables" if kind == "tables" else "charts"
+    blob_name = f"{GCS_DIAGRAMS_PREFIX}/{kind}/{safe_domain}/{filename}"
+    bucket = _gcs_bucket()
+    blob = bucket.blob(blob_name)
+    blob.cache_control = "public, max-age=86400"
+    blob.content_type = "text/html; charset=utf-8"
+    blob.upload_from_filename(local_path)
+    return {
+        "blob_name": blob_name,
+        "gs_uri": f"gs://{GCS_BUCKET}/{blob_name}",
+        "signed_url": _signed_url(blob, filename, "text/html", GCS_SIGNED_URL_TTL_SECONDS),
+        "public_url": f"https://storage.googleapis.com/{GCS_BUCKET}/{blob_name}",
+        "kind": kind,
+    }
+
+# =========================
+# Latest Pipeline Configs (router/orchestrator/agents)
+# =========================
+router_system_configuration = """Make sure all of the information below is applied.
+1. You are the Orchestration Router: decide which agents/LLMs to run for a business data prompt.
+2. Output must be STRICT one-line JSON with keys: need_manipulator, need_visualizer, need_analyzer, need_compiler, compiler_model, visual_hint, reason.
+3. Precedence & overrides: Direct user prompt > Router USER config > Router DOMAIN config > Router SYSTEM defaults.
+4. Flexibility: treat system defaults as fallbacks (e.g., default colors, currency, timezone). If the user or domain requests a different value, obey that without changing core routing logic.
+5. Use recent conversation context when deciding (short follow-ups may reuse prior data/visual).
+6. Consider user phrasing to infer needs (e.g., “use bar chart” => visualizer needed).
+7. Identify data manipulation needs (clean/aggregate/compute shares/rates) when raw data is not analysis/visual-ready.
+8. Identify analysis needs for why/driver/trend/explain, or for optimization/allocation/gap-closure style tasks.
+9. Agents vs compiler: Manipulator/Visualizer/Analyzer are data-capable agents; Compiler is an LLM-only formatter with no direct data access.
+10. Data flow: Visualizer and Analyzer consume the manipulated dataframe produced by the Manipulator.
+11. Rules of thumb: if prompt contains “chart/plot/visualize/graph/bar/line/table” then need_visualizer=true.
+12. Rules of thumb: if prompt contains “why/driver/explain/root cause/trend/surprise” then need_analyzer=true.
+13. Rules of thumb: if prompt mentions allocation, optimization, plan, gap-closure, “minimum number of additional takers”, set need_analyzer=true and set visual_hint="table".
+14. If follow-up with no new data ops implied and a processed df exists, set need_manipulator=false to reuse the previous dataframe.
+15. Compiler always runs; default compiler_model="gemini/gemini-2.5-pro" unless the domain/user requires otherwise.
+16. visual_hint ∈ {"bar","line","table","auto"}; pick the closest fit and prefer "table" for plan/allocation outputs.
+17. Keep the reason short (≤120 chars). No prose beyond the JSON.
+18. In short: choose the most efficient set of agents/LLMs to answer the prompt well while respecting overrides.
+19. By default, Manipulator and Analyzer should always be used in most scenario, because response compiler did not have access to the complete detailed data."""
+
+orchestrator_system_configuration = """1. Honor precedence: direct user prompt > USER specific configuration > DOMAIN specific configuration > SYSTEM defaults.
+2. Think step by step.
+3. You orchestrate 3 LLM PandasAI Agents for business data analysis.
+4. The 3 agents are: Data Manipulator, Data Visualizer, Data Analyser.
+5. Emit a specific prompt for each of those 3 agents.
+6. Each prompt is a numbered, step-by-step instruction set.
+7. Prompts must be clear, detailed, and complete to avoid ambiguity.
+8. The number of steps may differ per agent.
+9. Example user tasks include: (a) revenue this week vs last; (b) why revenue dropped; (c) surprises this month; (d) notable trends; (e) correlation between revenue and bounces; (f) whether a conversion rate is normal for the season.
+10. Reason strictly from the user-provided data.
+11. Convert a short business question into three specialist prompts.
+12. Use the Router Context Hint and Visualization hint when applicable.
+13. Respect the user- and domain-level configurations injected below; overrides must not alter core process.
+14. All specialists operate in Python using PandasAI Semantic DataFrames (pai.DataFrame) backed by Polars DataFrames.
+15. Return STRICT JSON with keys: manipulator_prompt, visualizer_prompt, analyzer_prompt, compiler_instruction.
+16. Each value must be a single-line string. No extra keys, no prose, no markdown/code fences."""
+
+data_manipulator_system_configuration = """1. Honor precedence: direct user prompt > USER specific configuration > DOMAIN specific configuration > SYSTEM defaults.
+2. Enforce data hygiene before analysis.
+3. Parse dates to datetime; create explicit period columns (day/week/month).
+4. Set consistent dtypes for numeric fields; strip/normalize categorical labels; standardize currency units if present.
+5. Handle missing values: impute or drop only when necessary; keep legitimate zeros.
+6. Mind each dataset’s name; avoid collisions in merges/aggregations.
+7. Produce exactly the minimal, analysis-ready dataframe(s) needed for the user question, with stable, well-named columns.
+8. Include the percentage version of appropriate raw value columns (share-of-total where relevant).
+9. End by returning only:
+    result = {"type":"dataframe","value": <THE_FINAL_DATAFRAME>}
+10. Honor any user-level and domain-level instructions injected below."""
+
+data_visualizer_system_configuration = """1. Honor precedence: direct user prompt > USER specific configuration > DOMAIN specific configuration > SYSTEM defaults.
+2. Produce exactly ONE interactive visualization (a Plotly diagram or a table) per request.
+3. Choose the best form based on the user's question: Plotly diagrams for trends/comparisons; Table for discrete, plan, or allocation outputs.
+4. For explicit user preference: if prompt says “plotly table” use Plotly Table.
+5. For Plotly diagrams: prevent overlaps (rotate axis ticks ≤45°), wrap long labels, ensure margins, place legend outside plot.
+6. For Plotly diagrams: insight-first formatting (clear title/subtitle, axis units, thousands separators, rich hover).
+7. Aggregate data to sensible granularity (day/week/month) and cap extreme outliers for readability (note in subtitle).
+8. Use bar, grouped bar, or line chart; apply a truncated monochromatic colorscale by sampling from 0.25–1.0 of a standard scale (e.g., Blues).
+9. Output Python code only (no prose/comments/markdown). Import os and datetime. Build an export dir and a run-scoped timestamped filename using globals()["_RUN_ID"].
+10. Write the file exactly once using an atomic lock (.lock) to avoid duplicates across retries; write fig HTML or table HTML as appropriate.
+11. Ensure file_path is a plain Python string; do not print/return anything else.
+12. The last line of code MUST be exactly:
+    result = {"type": "string", "value": file_path}
+13. DO NOT rely on pandas-specific styling; prefer Plotly Table when a table is needed."""
+
+data_analyzer_system_configuration = """1. Honor precedence: direct user prompt > USER configuration specific > DOMAIN specific configuration > SYSTEM defaults.
+2. Write like you’re speaking to a person; be concise and insight-driven.
+3. Quantify where possible (deltas, % contributions, time windows); reference exact columns/filters used.
+4. Return only:
+    result = {"type":"string","value":"<3–6 crisp bullets or 2 short paragraphs of insights>"}"""
+
+response_compiler_system_configuration = """1. Honor precedence: direct user prompt > USER specific configuration > DOMAIN specific configuration > SYSTEM defaults.
+2. Brevity: ≤180 words; bullets preferred; no code blocks, no JSON, no screenshots.
+3. Lead with the answer: 1–2 sentence “Bottom line” with main number, time window, and delta.
+4. Quantified drivers: top 3 with magnitude, direction, and approx contribution (absolute and % where possible).
+5. Next actions: 2–4 prioritized, concrete actions with expected impact/rationale.
+6. Confidence & caveats: one short line on data quality/assumptions/gaps; include Confidence: High/Medium/Low.
+7. Minimal tables: ≤1 table only if essential (≤5×3); otherwise avoid tables.
+8. No repetition: do not restate agent text; synthesize it.
+9. Do not try to show images; Do not mention the path of the generated file if there is one..
+10. Always include units/currency and exact comparison window (e.g., “Aug 2025 vs Jul 2025”, “W34 vs W33”).
+11. Show both absolute and % change where sensible (e.g., “+$120k (+8.4%)”).
+12. Round smartly (money to nearest K unless < $10k; rates 1–2 decimals).
+13. If any agent fails or data is incomplete, still produce the best insight; mark gaps in Caveats and adjust Confidence.
+14. If the user asks “how much/which/why,” the first sentence must provide the number/entity/reason.
+15. Exact compiler_instruction template the orchestrator should emit (single line; steps separated by ';'):
+16. Read the user prompt, data_info, and all three agent responses;
+17. Compute the direct answer including the main number and compare period;
+18. Identify the top 3 quantified drivers with direction and contribution;
+19. Draft 'Bottom line' in 1–2 sentences answering plainly;
+20. List 2–4 prioritized Next actions with expected impact;
+21. Add a one-line Caveats with Confidence and any gaps;
+22. Keep ≤180 words, use bullets, avoid tables unless ≤5×3 and essential;
+23. Include units, absolute and % deltas, and explicit dates;
+24. Do not repeat agent text verbatim or include code/JSON.
+25. Format hint (shape, not literal):
+26. Bottom line — <answer with number + timeframe>.
+27. Drivers — <A: +X (≈Y%); B: −X (≈Y%); C: ±X (≈Y%)>.
+28. Next actions — 1) <action>; 2) <action>; 3) <action>.
+29. Caveats — <one line>. Confidence: <High/Medium/Low>.
+30. compiler_instruction must contain clear, step-by-step instructions to assemble the final response.
+31. The final response must be decision-ready and insight-first, not raw data.
+32. The compiler_instruction is used as the compiler LLM’s system content.
+33. Compiler user content will be: f"User Prompt:{user_prompt}. \nData Info:{data_info}. \nData Describe:{data_describe}. \nData Manipulator Response:{data_manipulator_response}. \nData Visualizer Response:{data_visualizer_response}. \nData Analyzer Response:{data_analyzer_response}".
+34. `data_info` is a string summary of dataframe types/shape.
+35. `data_manipulator_response` is a PandasAI DataFrameResponse.
+36. `data_visualizer_response` is a file path to an HTML/PNG inside {"type":"string","value": ...} with a plain Python string path.
+37. `data_analyzer_response` is a PandasAI StringResponse.
+38. Your goal in `compiler_instruction` is to force brevity, decisions, and insights.
+39. Mention the dataset name involved of each statement.
+40. SHOULD BE STRICTLY ONLY respond in HTML format."""
+
+# --- User/Domain configs (kept) ---
+user_specific_configuration = """1. (no user-specific instructions provided yet)."""
+
+domain_specific_configuration = """1. Use period labels like m0 (current month) and m1 (prior month); apply consistently.
+2. Use IDR as currency, for example: Rp93,000.00 atau Rp354,500.00.
+3. Use blue themed chart and table colors.
+4. target should be in mn (million).
+5. %TUR is take up rate percentage.
+6. % Taker, % Transaction, and % Revenue squad is the percentage of each product of all product Revenue all is in bn which is billion idr.
+7. Revenue Squad is in mn wich is million idr.
+8. rev/subs and rev/trx should be in thousands of idr.
+9. MoM is month after month in percentage
+10. Subs is taker."""
+
+# =========================
+# Shared Data Loading (Polars-first)
+# =========================
+def _load_domain_dataframes(domain: str, dataset_filters: Optional[set]) -> Tuple[Dict[str, pl.DataFrame], Dict[str, str], Dict[str, str]]:
+    dfs: Dict[str, pl.DataFrame] = {}
+    data_info: Dict[str, str] = {}
+    data_describe: Dict[str, str] = {}
+
+    # GCS first
+    try:
+        if GCS_BUCKET:
+            for b in list_gcs_csvs(domain):
+                if not b.name.lower().endswith(".csv"):
+                    continue
+                key = os.path.basename(b.name)
+                if dataset_filters and key not in dataset_filters:
+                    continue
+                df = read_gcs_csv_to_pl_df(b.name)
+                dfs[key] = df
+                info_str = _polars_info_string(df)
+                data_info[key] = info_str
+                try:
+                    desc_df = df.describe()
+                    data_describe[key] = desc_df.to_pandas().to_json()
+                except Exception:
+                    data_describe[key] = ""
+    except Exception:
+        pass
+
+    # Local fallback
+    domain_dir = ensure_dir(os.path.join(DATASETS_ROOT, slug(domain)))
+    for name in sorted(os.listdir(domain_dir)):
+        if not name.lower().endswith(".csv"):
+            continue
+        if dataset_filters and name not in dataset_filters:
+            continue
+        if name in dfs:
+            continue
+        path = os.path.join(domain_dir, name)
+        try:
+            df = _read_local_csv_to_polars(path)
+            dfs[name] = df
+            info_str = _polars_info_string(df)
+            data_info[name] = info_str
+            try:
+                desc_df = df.describe()
+                data_describe[name] = desc_df.to_pandas().to_json()
+            except Exception:
+                data_describe[name] = ""
+        except Exception:
+            pass
+
+    return dfs, data_info, data_describe
+
+# =========================
+# Router (a0.0.7) - UPDATED: accept llm model & api_key
+# =========================
+def _run_router(user_prompt: str, data_info, data_describe, state: dict, *, llm_model: str, llm_api_key: Optional[str]) -> dict:
+    """
+    Returns a dict:
+      {
+        "need_manipulator": bool,
+        "need_visualizer": bool,
+        "need_analyzer": bool,
+        "need_plan_explainer": bool,
+        "need_compiler": bool,
+        "compiler_model": "gemini/gemini-2.5-pro" (or other),
+        "plan_explainer_model": "gemini/gemini-2.5-pro" (or other),
+        "visual_hint": "bar|line|table|auto",
+        "reason": "<brief>",
+        "_elapsed": <float seconds>
+      }"""
+    router_start = time.time()
+    recent_context = json.dumps(state.get("history", [])[-6:], ensure_ascii=False)
+
+    router_response = completion(
+        model=llm_model,
+        messages=[
+            {"role": "system", "content": router_system_configuration.strip()},
+            {"role": "user", "content":
+                f"""Make sure all of the information below is applied.
+                User Prompt: {user_prompt}
+                Recent Context: {recent_context}
+                Data Info (summary): {data_info}
+                Data Describe (summary): {data_describe}"""
+            },
+        ],
+        seed=1, stream=False, verbosity="low", drop_params=True, reasoning_effort="high",
+        api_key=llm_api_key
+    )
+    router_content = get_content(router_response)
+    try:
+        plan = _safe_json_loads(router_content)
+    except Exception:
+        p = user_prompt.lower()
+        need_visual = bool(re.search(r"\b(chart|plot|graph|visual|bar|line|table)\b", p))
+        optimize_terms = bool(re.search(r"\b(allocate|allocation|optimal|optimi[sz]e|plan|planning|min(?:imum)? number|minimum number|close (?:the )?gap|gap closure|takers?)\b", p))
+        need_analyze = bool(re.search(r"\b(why|driver|explain|root cause|trend|surprise|reason)\b", p)) or optimize_terms
+        follow_up = bool(re.search(r"\b(what about|and|how about|ok but|also)\b", p)) or len(p.split()) <= 8
+        # PERBAIKAN: Menggunakan parameter `state` bukan variabel global `_CONV_STATE`
+        need_manip = not follow_up or state.get("last_df_processed") is None
+        visual_hint = "bar" if "bar" in p else ("line" if "line" in p else ("table" if ("table" in p or "ranked plan" in p or "showing [" in p or optimize_terms) else "auto"))
+        plan = {
+            "need_manipulator": bool(need_manip),
+            "need_visualizer": bool(need_visual or ("ranked plan" in p) or ("showing [" in p) or optimize_terms),
+            "need_analyzer": bool(need_analyze or not need_visual),
+            "need_plan_explainer": True,
+            "need_compiler": True,
+            "compiler_model": llm_model,
+            "plan_explainer_model": llm_model,
+            "visual_hint": visual_hint,
+            "reason": "heuristic fallback",
+        }
+
+    # Hard guard for allocation/gap prompts
+    p_low = user_prompt.lower()
+    if re.search(r"\b(min(?:imum)? number|minimum number of additional takers|additional takers|close (?:the )?gap|gap closure|optimal allocation|allocate|allocation|optimi[sz]e)\b", p_low):
+        plan["need_analyzer"] = True
+        plan["need_visualizer"] = True if "need_visualizer" not in plan or not plan["need_visualizer"] else plan["need_visualizer"]
+        if plan.get("visual_hint", "auto") == "auto":
+            plan["visual_hint"] = "table"
+        plan["reason"] = (plan.get("reason") or "") + " + analyzer-for-gap/allocation tasks"
+
+    # PERBAIKAN: Menggunakan variabel yang konsisten untuk waktu
+    router_end = _now()
+    plan["_elapsed"] = float(router_end - router_start)
+    print(f"Router elapsed: {plan['_elapsed']:.2f}s — Plan: {plan}")
+
+    # PERBAIKAN: Menyimpan hasil ke `state` yang diterima sebagai parameter
+    state["last_plan"] = plan
+    state["last_router_elapsed"] = plan["_elapsed"]
+
+    return plan
+
+
+# =========================
+# Orchestrate (a0.0.7) - UPDATED: accept llm model & api_key
+# =========================
+def _run_orchestrator(user_prompt: str, domain: str, data_info, data_describe, visual_hint: str, context_hint: dict, *, llm_model: str, llm_api_key: Optional[str]):
+    resp = completion(
+        model=llm_model,
+        messages=[
+            {"role": "system", "content": f"""
+            You are the Orchestrator.
+            Make sure all of the information below is applied.
+
+            orchestrator_system_configuration:
+            {orchestrator_system_configuration}
+
+            data_manipulator_system_configuration:
+            {data_manipulator_system_configuration}
+
+            data_visualizer_system_configuration:
+            {data_visualizer_system_configuration}
+
+            data_analyzer_system_configuration:
+            {data_analyzer_system_configuration}
+
+            response_compiler_system_configuration:
+            {response_compiler_system_configuration}
+
+            user_specific_configuration:
+            {user_specific_configuration}
+
+            domain_specific_configuration:
+            {domain_specific_configuration}"""},
+
+            {"role": "user", "content":
+                f"""Make sure all of the information below is applied.
+                User Prompt: {user_prompt}
+                Datasets Domain name: {domain}.
+                df.info of each dfs key(file name)-value pair:
+                {data_info}.
+                df.describe of each dfs key(file name)-value pair:
+                {data_describe}.
+                Router Context Hint: {json.dumps(context_hint)}
+                Visualization hint (from router): {visual_hint}"""
+            }
+        ],
+        seed=1, stream=False, verbosity="low", drop_params=True, reasoning_effort="high",
+        api_key=llm_api_key
+    )
+    content = get_content(resp)
+    try:
+        spec = _safe_json_loads(content)
+    except Exception:
+        spec = {"manipulator_prompt":"", "visualizer_prompt":"", "analyzer_prompt":"", "compiler_instruction":""}
+    return spec
+
+# =========================
+# Health & Static
+# =========================
+@app.get("/health")
+def health():
+    return jsonify({"status": "healthy", "ts": datetime.utcnow().isoformat()})
+
+# 🔧 Tambah root route biar gak 404 pas akses domain dasar Cloud Run
+@app.get("/")
+def root():
+    return jsonify({"ok": True, "service": "ConvoInsight BE", "health": "/health"})
+
+@app.route("/charts/<path:relpath>")
+def serve_chart(relpath):
+    full = os.path.join(CHARTS_ROOT, relpath)
+    base = os.path.dirname(full)
+    filename = os.path.basename(full)
+    return send_from_directory(base, filename)
+
+# =========================
+# Provider key management
+# =========================
+def _require_fernet():
+    if not fernet:
+        raise RuntimeError("FERNET_KEY is not configured on server")
+
+@app.route("/validate-key", methods=["POST"])
+def validate_key():
+    """
+    Validate API key for a given provider using litellm's built-in model registry.
+    """
+    try:
+        data = request.get_json()
+        provider = data.get("provider")
+        api_key = data.get("apiKey")
+        user_id = data.get("userId")
+
+        if not provider or not api_key or not user_id:
+            return jsonify({"valid": False, "error": "Missing provider, apiKey, or userId"}), 400
+
+        # 🔹 Pastikan provider dikenal oleh litellm
+        groups = _group_litellm_models()
+        if provider not in groups:
+            return jsonify({"valid": False, "error": f"Provider not supported: {provider}"}), 400
+
+        # 🔹 Ambil daftar model dari provider
+        models = groups[provider]
+        if not models:
+            return jsonify({"valid": False, "error": "No models found for provider"}), 400
+
+        # 🔐 Simpan API key terenkripsi
+        _require_fernet()
+        encrypted_key = fernet.encrypt(api_key.encode()).decode()
+        save_provider_key(user_id, provider, encrypted_key, models)
+
+        return jsonify({
+            "valid": True,
+            "provider": provider,
+            "models": models,
+            "token": encrypted_key
+        })
+
+    except Exception as e:
+        return jsonify({"valid": False, "error": str(e)}), 500
+
+
+@app.route("/get-provider-keys", methods=["GET"])
+def get_provider_keys():
+    try:
+        user_id = request.args.get("userId")
+        if not user_id:
+            return jsonify({"error": "Missing userId"}), 400
+
+        docs = (_firestore_client.collection(FIRESTORE_COLLECTION_PROVIDERS)
+                .where("user_id", "==", user_id).stream())
+
+        items = []
+        for doc in docs:
+            d = doc.to_dict()
+            raw_updated = d.get("updated_at")
+            if hasattr(raw_updated, "isoformat"):
+                updated_at = raw_updated.isoformat()
+            else:
+                updated_at = str(raw_updated) if raw_updated else None
+            items.append({
+                "id": doc.id,
+                "provider": d.get("provider"),
+                "models": d.get("models", []),
+                "is_active": d.get("is_active", True),
+                "updated_at": updated_at,
+            })
+
+        return jsonify({
+            "items": items,
+            "count": len(items),
+            "summary": f"{len(items)} provider keys found"
+        })
+    except Exception as e:
+        return jsonify({"error": str(e)}), 500
+
+
+@app.route("/update-provider-key", methods=["PUT"])
+def update_provider_key():
+    """
+    Update an existing provider key using LiteLLM provider list
+    """
+    try:
+        data = request.get_json()
+        user_id = data.get("userId")
+        provider = data.get("provider")
+        api_key = data.get("apiKey")
+
+        if not user_id or not provider or not api_key:
+            return jsonify({"updated": False, "error": "Missing fields"}), 400
+
+        # 🔹 Validasi provider dari LiteLLM
+        groups = _group_litellm_models()
+        if provider not in groups:
+            return jsonify({"updated": False, "error": f"Provider not supported: {provider}"}), 400
+
+        _require_fernet()
+        encrypted_key = fernet.encrypt(api_key.encode()).decode()
+        models = groups.get(provider, [])
+
+        doc_ref = _firestore_client.collection(FIRESTORE_COLLECTION_PROVIDERS).document(f"{user_id}_{provider}")
+        doc_ref.set({
+            "user_id": user_id,
+            "provider": provider,
+            "token": encrypted_key,
+            "models": models,
+            "updated_at": firestore.SERVER_TIMESTAMP
+        }, merge=True)
+
+        return jsonify({"updated": True, "models": models})
+
+    except Exception as e:
+        return jsonify({"updated": False, "error": str(e)}), 500
+
+
+@app.route("/delete-provider-key", methods=["DELETE"])
+def delete_provider_key():
+    """
+    Delete stored provider key.
+    """
+    try:
+        data = request.get_json()
+        user_id = data.get("userId")
+        provider = data.get("provider")
+
+        if not user_id or not provider:
+            return jsonify({"error": "Missing userId or provider"}), 400
+
+        doc_id = f"{user_id}_{provider}"
+        doc_ref = _firestore_client.collection(FIRESTORE_COLLECTION_PROVIDERS).document(doc_id)
+        doc = doc_ref.get()
+
+        if not doc.exists:
+            return jsonify({"error": "Key not found"}), 404
+
+        doc_ref.delete()
+        return jsonify({"deleted": True})
+    except Exception as e:
+        return jsonify({"error": str(e)}), 500
+
+# =============== NEW: LiteLLM full model list (grouped) =================
+def _infer_provider_from_model_id(model_id: str) -> str:
+    """Heuristic grouping for LiteLLM model IDs."""
+    low = model_id.lower()
+
+    # Path-style: take first segment
+    if "/" in low:
+        first = low.split("/")[0]
+        if first in ("gemini", "google"): return "google"
+        if first in ("openai", "anthropic", "groq", "mistral", "cohere"): return first
+        if first in ("azure", "azure_ai"): return first
+        return first
+
+    # Region-prefixed dotted forms: us.anthropic.claude-... → anthropic
+    if "." in low:
+        toks = low.split(".")
+        if toks[0] in ("us", "eu", "apac", "global") and len(toks) > 1:
+            return toks[1]
+        return toks[0]
+
+    # Heuristics by common prefixes
+    starts = lambda *pfx: any(low.startswith(p) for p in pfx)
+    if starts("gpt-", "o1", "o3", "omni-", "chatgpt-", "text-embedding", "babbage", "davinci", "whisper", "ft:", "tts-", "gpt-5"):
+        return "openai"
+    if starts("gemini", "palm", "chat-bison", "text-bison", "learnlm", "veo", "imagen", "gemma"):
+        return "google"
+    if starts("claude", "anthropic"):
+        return "anthropic"
+    if starts("groq"):
+        return "groq"
+    if starts("mistral", "codestral"):
+        return "mistral"
+    if starts("perplexity"):
+        return "perplexity"
+    if starts("cohere"):
+        return "cohere"
+    if starts("stability"):
+        return "stabilityai"
+    if starts("recraft"):
+        return "recraft"
+    if starts("replicate"):
+        return "replicate"
+    if starts("databricks"):
+        return "databricks"
+    if starts("togethercomputer"):
+        return "together"
+    if starts("anyscale"):
+        return "anyscale"
+    if starts("deepinfra"):
+        return "deepinfra"
+    if starts("openrouter"):
+        return "openrouter"
+    if starts("vercel_ai_gateway"):
+        return "vercel_ai_gateway"
+    if starts("snowflake"):
+        return "snowflake"
+    if starts("xai"):
+        return "xai"
+    if starts("voyage"):
+        return "voyage"
+    if starts("deepgram"):
+        return "deepgram"
+    if starts("dashscope"):
+        return "dashscope"
+    if starts("sambanova"):
+        return "sambanova"
+    if starts("ovhcloud"):
+        return "ovhcloud"
+    if starts("oci"):
+        return "oci"
+    if starts("cloudflare"):
+        return "cloudflare"
+    if starts("watsonx"):
+        return "watsonx"
+    if starts("amazon", "bedrock"):
+        return "amazon"
+    if "twelvelabs" in low:
+        return "twelvelabs"
+    if starts("lambda_ai"):
+        return "lambda_ai"
+    if starts("gradient_ai"):
+        return "gradient_ai"
+    if starts("friendliai"):
+        return "friendliai"
+    if starts("wandb"):
+        return "wandb"
+    if starts("meta-llama", "meta_llama", "meta.llama") or "llama" in low:
+        return "meta"
+    return "other"
+
+def _group_litellm_models():
+    groups = defaultdict(set)
+    for mid in LITELLM_MODEL_LIST:
+        prov = _infer_provider_from_model_id(mid)
+        groups[prov].add(mid)
+    return {k: sorted(list(v)) for k, v in sorted(groups.items(), key=lambda kv: kv[0])}
+
+@app.get("/litellm/models")
+def litellm_models():
+    """Return full LiteLLM model list grouped by provider."""
+    try:
+        groups = _group_litellm_models()
+        # flat count (unique models)
+        total = sum(len(v) for v in groups.values())
+        return jsonify({"count": total, "groups": groups})
+    except Exception as e:
+        return jsonify({"error": str(e)}), 500
+
+@app.route("/litellm/providers", methods=["GET"])
+def litellm_providers():
+    import litellm
+    version = getattr(litellm, "__version__", "unknown")
+    try:
+        providers = sorted({p.name for p in litellm.provider_list})
+        return jsonify({
+            "count": len(providers),
+            "providers": providers,
+            "version": version
+        })
+    except Exception as e:
+        return jsonify({"error": str(e), "version": version}), 500
+
+@app.get("/debug/routes")
+def debug_routes():
+    from flask import current_app
+    return {"routes": sorted([r.rule for r in current_app.url_map.iter_rules()])}
+
+# =========================
+# Datasets CRUD + Domain listing
+# =========================
+@app.get("/domains")
+def list_domains():
+    result = {}
+    try:
+        # local
+        for d in sorted(os.listdir(DATASETS_ROOT)):
+            p = os.path.join(DATASETS_ROOT, d)
+            if os.path.isdir(p):
+                csvs = [f for f in sorted(os.listdir(p)) if f.lower().endswith(".csv")]
+                if csvs:
+                    result[d] = csvs
+        # gcs merge
+        try:
+            metas = _list_dataset_meta()
+            for m in metas:
+                d = m.get("domain","")
+                f = m.get("filename","")
+                if not d or not f: continue
+                result.setdefault(d, [])
+                if f not in result[d]:
+                    result[d].append(f)
+        except Exception:
+            pass
+        return jsonify(result)
+    except Exception as e:
+        return jsonify({"detail": str(e)}), 500
+
+def _ds_ref(domain: str, filename: str):
+    key = f"{slug(domain)}::{filename}"
+    return _firestore_client.collection(FIRESTORE_COLLECTION_DATASETS).document(key)
+
+def _save_dataset_meta(domain: str, filename: str, gs_uri: str, size: int):
+    meta = {
+        "domain": slug(domain),
+        "filename": filename,
+        "gs_uri": gs_uri,
+        "size_bytes": size,
+        "updated_at": firestore.SERVER_TIMESTAMP,
+        "created_at": firestore.SERVER_TIMESTAMP,
+    }
+    _ds_ref(domain, filename).set(meta, merge=True)
+
+def _delete_dataset_meta(domain: str, filename: str):
+    _ds_ref(domain, filename).delete()
+
+def _list_dataset_meta(domain: Optional[str]=None, limit: int=200) -> List[dict]:
+    col = _firestore_client.collection(FIRESTORE_COLLECTION_DATASETS)
+    q = col.order_by("updated_at", direction=firestore.Query.DESCENDING)
+    if domain:
+        q = q.where("domain", "==", slug(domain))
+    docs = q.limit(limit).stream()
+    return [d.to_dict() for d in docs if d.exists]
+
+@app.post("/datasets/upload")
+def datasets_upload():
+    try:
+        domain = request.form.get("domain")
+        file = request.files.get("file")
+        if not domain or not file:
+            return jsonify({"detail":"Missing 'domain' or 'file'"}), 400
+        uploaded = upload_dataset_file(file, domain=domain)
+        return jsonify(uploaded), 201
+    except Exception as e:
+        return jsonify({"detail": str(e)}), 500
+
+@app.get("/datasets")
+def datasets_list():
+    try:
+        domain = request.args.get("domain")
+        add_signed = request.args.get("signed","false").lower() in ("1","true","yes")
+        items = []
+
+        # 1) Firestore metadata (jika ada)
+        try:
+            items = _list_dataset_meta(domain=domain)
+            if add_signed:
+                for it in items:
+                    try:
+                        gs_uri = it.get("gs_uri","")
+                        if not gs_uri:
+                            it.setdefault("signed_url",""); continue
+                        _, bucket_name, *rest = gs_uri.replace("gs://","").split("/")
+                        blob_name = "/".join(rest)
+                        blob = _storage_client.bucket(bucket_name).blob(blob_name)
+                        it["signed_url"] = _signed_url(blob, it["filename"], "text/csv", GCS_SIGNED_URL_TTL_SECONDS)
+                    except Exception:
+                        it.setdefault("signed_url","")
+        except Exception:
+            items = []
+
+        # 2) Fallback: baca langsung dari GCS kalau Firestore kosong / miss
+        try:
+            if domain and GCS_BUCKET:
+                known = {(i.get("domain"), i.get("filename")) for i in items}
+                for b in list_gcs_csvs(domain):
+                    fname = os.path.basename(b.name)
+                    key = (slug(domain), fname)
+                    if key in known:
+                        continue
+                    rec = {
+                        "domain": slug(domain),
+                        "filename": fname,
+                        "gs_uri": f"gs://{GCS_BUCKET}/{b.name}",
+                        "size_bytes": b.size or 0,
+                        "signed_url": "",
+                    }
+                    if add_signed:
+                        try:
+                            rec["signed_url"] = _signed_url(b, fname, "text/csv", GCS_SIGNED_URL_TTL_SECONDS)
+                        except Exception:
+                            pass
+                    items.append(rec)
+        except Exception:
+            pass
+
+        # 3) Local folder (dev fallback)
+        if domain:
+            domain_dir = os.path.join(DATASETS_ROOT, slug(domain))
+            if os.path.isdir(domain_dir):
+                known = {(i.get("domain"), i.get("filename")) for i in items}
+                for name in sorted(os.listdir(domain_dir)):
+                    if name.lower().endswith(".csv") and (slug(domain), name) not in known:
+                        path = os.path.join(domain_dir, name)
+                        size = os.path.getsize(path)
+                        items.append({
+                            "domain": slug(domain),
+                            "filename": name,
+                            "gs_uri": "",
+                            "size_bytes": size,
+                            "signed_url": ""
+                        })
+
+        # IMPORTANT: kembalikan *dua* key supaya FE lama/baru sama-sama jalan
+        return jsonify({ "items": items, "datasets": items })
+    except Exception as e:
+        return jsonify({"detail": str(e)}), 500
+
+# ✅ NEW: Return all datasets for a given domain (path-based)
+@app.get("/datasets/<domain>/all")
+def datasets_list_all(domain):
+    """
+    List all datasets within a given domain (Firestore + GCS + Local fallback).
+    Returns:
+      {
+        "items": [ { domain, filename, gs_uri, size_bytes, signed_url } ],
+        "datasets": same_as_items
+      }
+    """
+    try:
+        add_signed = request.args.get("signed", "false").lower() in ("1", "true", "yes")
+        items = []
+
+        # 1️⃣ Firestore metadata
+        try:
+            items = _list_dataset_meta(domain=domain)
+            if add_signed:
+                for it in items:
+                    try:
+                        gs_uri = it.get("gs_uri", "")
+                        if not gs_uri:
+                            it.setdefault("signed_url", "")
+                            continue
+                        _, bucket_name, *rest = gs_uri.replace("gs://", "").split("/")
+                        blob_name = "/".join(rest)
+                        blob = _storage_client.bucket(bucket_name).blob(blob_name)
+                        it["signed_url"] = _signed_url(
+                            blob, it["filename"], "text/csv", GCS_SIGNED_URL_TTL_SECONDS
+                        )
+                    except Exception:
+                        it.setdefault("signed_url", "")
+        except Exception:
+            items = []
+
+        # 2️⃣ Fallback: read directly from GCS if Firestore miss
+        try:
+            if GCS_BUCKET:
+                known = {(i.get("domain"), i.get("filename")) for i in items}
+                for b in list_gcs_csvs(domain):
+                    fname = os.path.basename(b.name)
+                    key = (slug(domain), fname)
+                    if key in known:
+                        continue
+                    rec = {
+                        "domain": slug(domain),
+                        "filename": fname,
+                        "gs_uri": f"gs://{GCS_BUCKET}/{b.name}",
+                        "size_bytes": b.size or 0,
+                        "signed_url": "",
+                    }
+                    if add_signed:
+                        try:
+                            rec["signed_url"] = _signed_url(
+                                b, fname, "text/csv", GCS_SIGNED_URL_TTL_SECONDS
+                            )
+                        except Exception:
+                            pass
+                    items.append(rec)
+        except Exception:
+            pass
+
+        # 3️⃣ Local fallback
+        domain_dir = os.path.join(DATASETS_ROOT, slug(domain))
+        if os.path.isdir(domain_dir):
+            known = {(i.get("domain"), i.get("filename")) for i in items}
+            for name in sorted(os.listdir(domain_dir)):
+                if name.lower().endswith(".csv") and (slug(domain), name) not in known:
+                    path = os.path.join(domain_dir, name)
+                    size = os.path.getsize(path)
+                    items.append({
+                        "domain": slug(domain),
+                        "filename": name,
+                        "gs_uri": "",
+                        "size_bytes": size,
+                        "signed_url": "",
+                    })
+
+        return jsonify({"items": items, "datasets": items})
+    except Exception as e:
+        return jsonify({"detail": str(e)}), 500
+
+@app.delete("/datasets/<domain>/all")
+def datasets_delete_all(domain):
+    """
+    Delete ALL datasets under a given domain (from GCS, Firestore, and local fallback).
+    Returns: { deleted: [filename1, filename2, ...] }
+    """
+    deleted = []
+    try:
+        safe_domain = slug(domain)
+
+        # 1️⃣ GCS delete
+        try:
+            if GCS_BUCKET:
+                blobs = list_gcs_csvs(safe_domain)
+                for b in blobs:
+                    if not b.name.lower().endswith(".csv"):
+                        continue
+                    fname = os.path.basename(b.name)
+                    try:
+                        b.delete()
+                        deleted.append(fname)
+                        try:
+                            _delete_dataset_meta(safe_domain, fname)
+                        except Exception:
+                            pass
+                    except Exception as e:
+                        print(f"[WARN] Failed to delete {b.name} from GCS:", e)
+        except Exception as e:
+            print("GCS deletion skipped:", e)
+
+        # 2️⃣ Local fallback delete
+        local_dir = os.path.join(DATASETS_ROOT, safe_domain)
+        if os.path.isdir(local_dir):
+            for name in sorted(os.listdir(local_dir)):
+                if not name.lower().endswith(".csv"):
+                    continue
+                path = os.path.join(local_dir, name)
+                try:
+                    os.remove(path)
+                    deleted.append(name)
+                except Exception as e:
+                    print(f"[WARN] Failed to delete {name} from local:", e)
+
+        return jsonify({"deleted": deleted, "count": len(deleted)})
+    except Exception as e:
+        return jsonify({"detail": str(e)}), 500
+
+@app.get("/datasets/<domain>/<path:filename>")
+def datasets_read(domain, filename):
+    try:
+        n = int(request.args.get("n","50"))
+        as_fmt = request.args.get("as","json")
+        if GCS_BUCKET:
+            blob_name = f"{GCS_DATASETS_PREFIX}/{slug(domain)}/{filename}"
+            df = read_gcs_csv_to_pl_df(blob_name)
+        else:
+            local_path = os.path.join(DATASETS_ROOT, slug(domain), filename)
+            if not os.path.exists(local_path):
+                return jsonify({"detail": "File not found"}), 404
+            df = _read_local_csv_to_polars(local_path)
+        if n > 0:
+            df = df.head(n)
+        if as_fmt == "csv":
+            out = io.StringIO()
+            df.write_csv(out)
+            return out.getvalue(), 200, {"Content-Type":"text/csv; charset=utf-8"}
+        return jsonify({"records": df.to_dicts()})
+    except Exception as e:
+        return jsonify({"detail": str(e)}), 500
+
+@app.delete("/datasets/<domain>/<path:filename>")
+def datasets_delete(domain, filename):
+    try:
+        if GCS_BUCKET:
+            blob_name = f"{GCS_DATASETS_PREFIX}/{slug(domain)}/{filename}"
+            delete_gcs_object(blob_name)
+            try:
+                _delete_dataset_meta(domain, filename)
+            except Exception:
+                pass
+        local_path = os.path.join(DATASETS_ROOT, slug(domain), filename)
+        try:
+            if os.path.exists(local_path):
+                os.remove(local_path)
+        except Exception:
+            pass
+        return jsonify({"deleted": True, "domain": slug(domain), "filename": filename})
+    except Exception as e:
+        return jsonify({"detail": str(e)}), 500
+
+# FE compatibility
+@app.post("/upload_datasets/<domain>")
+def compat_upload_datasets(domain: str):
+    try:
+        files: List = []
+        single = request.files.get("file")
+        if single: files.append(single)
+        files.extend(request.files.getlist("files"))
+        files.extend(request.files.getlist("files[]"))
+
+        uploads = []
+        for f in files:
+            uploads.append(upload_dataset_file(f, domain=domain))
+
+        if not uploads and request.data:
+            fname = request.args.get("filename") or request.headers.get("X-Filename") or f"upload_{int(time.time())}.csv"
+            uploads.append(_save_bytes_local(domain, fname, request.data))
+
+        if not uploads:
+            return jsonify({"detail": "No file provided"}), 400
+
+        return jsonify({"items": uploads}), 201
+    except Exception as e:
+        return jsonify({"detail": str(e)}), 500
+
+@app.get("/domains/<domain>/datasets")
+def compat_list_domain_datasets(domain: str):
+    try:
+        items: List[dict] = []
+        try:
+            fs_items = _list_dataset_meta(domain=domain)
+            for it in fs_items:
+                gs_uri = it.get("gs_uri","")
+                if gs_uri:
+                    try:
+                        _, bucket_name, *rest = gs_uri.replace("gs://","").split("/")
+                        blob_name = "/".join(rest)
+                        blob = _storage_client.bucket(bucket_name).blob(blob_name)
+                        it["signed_url"] = _signed_url(blob, it["filename"], "text/csv", GCS_SIGNED_URL_TTL_SECONDS)
+                    except Exception:
+                        it.setdefault("signed_url","")
+            items.extend(fs_items)
+        except Exception:
+            pass
+
+        try:
+            domain_dir = os.path.join(DATASETS_ROOT, slug(domain))
+            if os.path.isdir(domain_dir):
+                known_names = { i.get("filename") for i in items }
+                for name in sorted(os.listdir(domain_dir)):
+                    if name.lower().endswith(".csv") and name not in known_names:
+                        path = os.path.join(domain_dir, name)
+                        size = os.path.getsize(path)
+                        items.append({"domain": slug(domain), "filename": name, "gs_uri": "", "size_bytes": size, "signed_url": ""})
+        except Exception:
+            pass
+
+        return jsonify({"items": items, "datasets": items})
+    except Exception as e:
+        return jsonify({"detail": str(e)}), 500
+
+@app.get("/domains/<domain>/datasets")
+def compat_list_domain_datasets_trailing(domain: str):
+    return compat_list_domain_datasets(domain)
+
+# =========================
+# Sessions / PDF Export / Cancel
+# =========================
+@app.get("/sessions")
+def sessions_list():
+    try:
+        limit = int(request.args.get("limit","20"))
+        col = _firestore_client.collection(FIRESTORE_COLLECTION_SESSIONS)
+        docs = col.order_by("updated_at", direction=firestore.Query.DESCENDING).limit(limit).stream()
+        items = []
+        for d in docs:
+            if not d.exists: continue
+            data = d.to_dict() or {}
+            items.append({
+                "session_id": d.id,
+                "updated_at": str(data.get("updated_at","")),
+                "created_at": str(data.get("created_at","")),
+                "last_visual_signed_url": data.get("last_visual_signed_url","") or "",
+                "last_visual_kind": data.get("last_visual_kind",""),
+                "last_plan": data.get("last_plan"),
+            })
+        return jsonify({"items": items})
+    except Exception as e:
+        return jsonify({"detail": str(e)}), 500
+
+@app.get("/sessions/<session_id>/history")
+def sessions_history(session_id):
+    try:
+        st = _get_conv_state(session_id)
+        return jsonify({
+            "session_id": session_id,
+            "history": st.get("history", []),
+            "last_visual_signed_url": st.get("last_visual_signed_url",""),
+            "last_visual_kind": st.get("last_visual_kind",""),
+            "last_plan": st.get("last_plan"),
+        })
+    except Exception as e:
+        return jsonify({"detail": str(e)}), 500
+
+@app.get("/sessions/<session_id>/export/pdf")
+def sessions_export_pdf(session_id: str):
+    if not _REPORTLAB_AVAILABLE:
+        return jsonify({"detail": "PDF export requires 'reportlab'. Install first: uv pip install reportlab"}), 501
+    try:
+        state = _get_conv_state(session_id)
+        history: List[dict] = state.get("history", [])
+        buf = io.BytesIO()
+        doc = SimpleDocTemplate(buf, pagesize=A4)
+        styles = getSampleStyleSheet()
+        title = styles["Heading1"]
+        meta  = styles["Normal"]
+        body  = ParagraphStyle("Body", parent=styles["BodyText"], fontSize=10, leading=14, alignment=TA_LEFT)
+        role_style = styles["Heading3"]
+
+        story: List = []
+        story.append(Paragraph(f"Chat History — Session {html.escape(session_id)}", title))
+        story.append(Spacer(1, 6))
+        story.append(Paragraph(f"Generated at: {datetime.utcnow().isoformat()}Z", meta))
+        story.append(Spacer(1, 12))
+        if not history:
+            story.append(Paragraph("No messages yet.", body))
+        else:
+            for i, item in enumerate(history, 1):
+                role = str(item.get("role", "unknown")).capitalize()
+                ts = item.get("ts")
+                ts_str = ""
+                if isinstance(ts, (int, float)):
+                    ts_str = datetime.utcfromtimestamp(ts).isoformat() + "Z"
+                content = item.get("content", "")
+                if not isinstance(content, str):
+                    content = json.dumps(content, ensure_ascii=False, indent=2)
+                safe = html.escape(content).replace("\n", "<br/>")
+
+                story.append(Paragraph(f"{i}. <b>{role}</b> <font size=9 color='#666666'>({ts_str})</font>", role_style))
+                story.append(Paragraph(safe, body))
+                story.append(Spacer(1, 8))
+
+        doc.build(story)
+        buf.seek(0)
+        filename = f"chat_session_{session_id}.pdf"
+        return send_file(buf, mimetype="application/pdf", as_attachment=True, download_name=filename)
+    except Exception as e:
+        return jsonify({"detail": str(e)}), 500
+
+@app.post("/query/cancel")
+def query_cancel():
+    try:
+        body = request.get_json(force=True) if request.data else {}
+        session_id = body.get("session_id")
+        if not session_id:
+            return jsonify({"detail":"Missing 'session_id'"}), 400
+        _CANCEL_FLAGS.add(session_id)
+        return jsonify({"ok": True})
+    except Exception as e:
+        return jsonify({"detail": str(e)}), 500
+
+# =========================
+# NEW: Suggestion Endpoint (a0.0.7)
+# =========================
+@app.post("/suggest")
+def suggest():
+    """
+    Body (JSON):
+      - domain (str, required)
+      - dataset (str | [str], optional)
+    Returns:
+      { suggestions: [s1,s2,s3,s4], elapsed: <sec>, data_info, data_describe }
+    """
+    t0 = time.time()
+    try:
+        if not GEMINI_API_KEY:
+            return jsonify({"detail": "No API key configured"}), 500
+
+        body = request.get_json(force=True)
+        domain_in  = body.get("domain")
+        dataset_field = body.get("dataset")
+
+        if not domain_in:
+            return jsonify({"detail":"Missing 'domain'"}), 400
+
+        domain = slug(domain_in)
+        if isinstance(dataset_field, list):
+            datasets = [s.strip() for s in dataset_field if isinstance(s, str) and s.strip()]
+            dataset_filters = set(datasets) if datasets else None
+        elif isinstance(dataset_field, str) and dataset_field.strip():
+            dataset_filters = {dataset_field.strip()}
+        else:
+            dataset_filters = None
+
+        dfs, data_info, data_describe = _load_domain_dataframes(domain, dataset_filters)
+
+        r = completion(
+            model="gemini/gemini-2.5-pro",
+            messages=[
+                {"role":"system","content":"""
+                Make sure all of the information below is applied.
+                1. Based on the provided dataset(s), Suggest exactly 4 realistic user prompt in a format of a STRICT one-line JSON with keys: suggestion1, suggestion2, suggestion3, suggestion4.
+                2. Each suggestion should be less than 100 characters. No prose beyond the JSON.
+                3. Each value must be a single-line string. No extra keys, no prose, no markdown/code fences.
+                """},
+                {"role":"user","content":
+                    f"""Make sure all of the information below is applied.
+                    Datasets Domain name: {domain}.
+                    df.info of each dfs key(file name)-value pair:
+                    {data_info}.
+                    df.describe of each dfs key(file name)-value pair:
+                    {data_describe}."""
+                }
+            ],
+            seed=1, stream=False, verbosity="low", drop_params=True, reasoning_effort="high",
+        )
+        content = get_content(r)
+        try:
+            m = re.search(r'\{.*\}', content, re.DOTALL)
+            js = json.loads(m.group(0)) if m else {}
+        except Exception:
+            js = {}
+        suggestions = [js.get("suggestion1",""), js.get("suggestion2",""), js.get("suggestion3",""), js.get("suggestion4","")]
+        elapsed = time.time() - t0
+        return jsonify({"suggestions": suggestions, "elapsed": elapsed, "data_info": data_info, "data_describe": data_describe})
+    except Exception as e:
+        return jsonify({"detail": str(e)}), 500
+
+# =========================
+# NEW: Query/Inferencing Endpoint (a0.0.7, Polars pipeline)
+# UPDATED: honors provider/model/userId with Firestore key decryption
+# =========================
+@app.post("/query")
+def query():
+    """
+    Body (JSON):
+      - domain (str, required)
+      - prompt (str, required)
+      - session_id (str, optional)
+      - dataset (str | [str], optional)
+      - provider (str, optional)          # e.g., "google"|"gemini"|"openai"|"anthropic"|"groq"
+      - model (str, optional)             # e.g., "gemini-2.5-pro", "gpt-4o-mini", ...
+      - userId (str, optional)            # used to fetch provider token from Firestore
+      - includeInsight (bool, optional)
+    Returns:
+      - session_id, response (HTML), diagram_* fields, timing & flags
+    """
+    t0 = time.time()
+    try:
+        body = request.get_json(force=True)
+        domain_in  = body.get("domain")
+        prompt     = body.get("prompt")
+        session_id = body.get("session_id") or str(uuid.uuid4())
+
+        # NEW: provider/model/userId for multi-provider support
+        provider_in = body.get("provider") or "google"
+        model_in    = body.get("model")
+        user_id_in  = body.get("userId")
+
+        # Compose model id + API key resolution
+        chosen_model_id = _compose_model_id(provider_in, model_in)
+        chosen_api_key  = None
+        if user_id_in and provider_in:
+            chosen_api_key = _get_user_provider_token(user_id_in, provider_in)
+        # Fallback to GEMINI_API_KEY when no user token
+        if not chosen_api_key and chosen_model_id.startswith("gemini/"):
+            chosen_api_key = GEMINI_API_KEY
+
+        dataset_field = body.get("dataset")
+        if isinstance(dataset_field, list):
+            datasets = [s.strip() for s in dataset_field if isinstance(s, str) and s.strip()]
+            dataset_filters = set(datasets) if datasets else None
+        elif isinstance(dataset_field, str) and dataset_field.strip():
+            datasets = [dataset_field.strip()]
+            dataset_filters = {datasets[0]}
+        else:
+            datasets = []
+            dataset_filters = None
+
+        if not domain_in or not prompt:
+            return jsonify({"detail": "Missing 'domain' or 'prompt'"}), 400
+        if not chosen_api_key:
+            return jsonify({"detail": "No API key available for the selected provider. Save a key first or send userId/provider."}), 400
+
+        domain = slug(domain_in)
+
+        # state & history
+        state = _get_conv_state(session_id)
+        _append_history(state, "user", prompt)
+        _save_conv_state(session_id, state)
+
+        _cancel_if_needed(session_id)
+
+        # load data (Polars)
+        dfs, data_info, data_describe = _load_domain_dataframes(domain, dataset_filters)
+        if not dfs:
+            if dataset_filters:
+                available = []
+                domain_dir = os.path.join(DATASETS_ROOT, domain)
+                if os.path.isdir(domain_dir):
+                    available.extend(sorted([f for f in os.listdir(domain_dir) if f.lower().endswith(".csv")]))
+                try:
+                    if GCS_BUCKET:
+                        available.extend(sorted({os.path.basename(b.name) for b in list_gcs_csvs(domain) if b.name.lower().endswith(".csv")}))
+                except Exception:
+                    pass
+                return jsonify({
+                    "code": "DATASET_NOT_FOUND",
+                    "detail": f"Requested datasets {sorted(list(dataset_filters))} not found in domain '{domain}'.",
+                    "domain": domain,
+                    "available": sorted(list(set(available))),
+                }), 404
+            return jsonify({"code":"NEED_UPLOAD", "detail": f"No CSV files found in domain '{domain}'", "domain": domain}), 409
+
+        # Router
+        agent_plan = _run_router(prompt, data_info, data_describe, state, llm_model=chosen_model_id, llm_api_key=chosen_api_key)
+        need_manip = bool(agent_plan.get("need_manipulator", True))
+        need_visual = bool(agent_plan.get("need_visualizer", True))
+        include_insight = body.get("includeInsight", True)
+        need_analyze = include_insight and bool(agent_plan.get("need_analyzer", True))
+        compiler_model = agent_plan.get("compiler_model") or chosen_model_id
+        visual_hint = agent_plan.get("visual_hint", "auto")
+
+        context_hint = {
+            "router_plan": agent_plan,
+            "last_visual_path": "",
+            "has_prev_df_processed": False,
+            "last_analyzer_excerpt": (state.get("last_analyzer_text") or "")[:400],
+            "dataset_filter": (sorted(datasets) if datasets else "ALL"),
+        }
+
+                # === NEW: Run router to decide which agents to run ===
+        agent_plan = _run_router(user_prompt=prompt, data_info=data_info, data_describe=data_describe)
+        need_manip = bool(agent_plan.get("need_manipulator", True))
+        need_visual = bool(agent_plan.get("need_visualizer", True))
+        need_analyze = bool(agent_plan.get("need_analyzer", True))
+        need_plan_explainer = bool(agent_plan.get("need_plan_explainer", True))
+
+        # Force analyzer for gap/allocation prompts even if plan says otherwise (guards router issue)
+        if re.search(r"\b(min(?:imum)? number|minimum number of additional takers|additional takers|close (?:the )?gap|gap closure|optimal allocation|allocate|allocation|optimi[sz]e)\b", prompt.lower()):
+            need_analyze = True
+        need_compile = bool(agent_plan.get("need_compiler", True))  # now controlled by router
+        compiler_model = agent_plan.get("compiler_model") or "gemini/gemini-2.5-pro"
+        plan_explainer_model = agent_plan.get("plan_explainer_model") or "gemini/gemini-2.5-pro"
+        visual_hint = agent_plan.get("visual_hint", "auto")
+        if visual_hint == "auto" and re.search(r"(ranked plan|showing \[)", prompt.lower()):
+            visual_hint = "table"
+
+        # Orchestrator
+        _cancel_if_needed(session_id)
+        spec = _run_orchestrator(prompt, domain, data_info, data_describe, visual_hint, context_hint, llm_model=chosen_model_id, llm_api_key=chosen_api_key)
+        manipulator_prompt = spec.get("manipulator_prompt", "")
+        visualizer_prompt  = spec.get("visualizer_prompt", "")
+        analyzer_prompt    = spec.get("analyzer_prompt", "")
+        compiler_instruction = spec.get("compiler_instruction", "")
+
+        need_plan_explainer = bool(agent_plan.get("need_plan_explainer", False))
+        plan_explainer_model = agent_plan.get("plan_explainer_model") or chosen_model_id
+
+        if need_plan_explainer:
+            plan_explainer_start_time = time.time()
+
+            # isi detail instruksi untuk ketiga agen
+            initial_content = json.dumps({
+                "manipulator_prompt": manipulator_prompt,
+                "visualizer_prompt": visualizer_prompt,
+                "analyzer_prompt": analyzer_prompt,
+                "compiler_instruction": compiler_instruction,
+            }, ensure_ascii=False, indent=2)
+
+            plan_explainer_response = completion(
+                model=plan_explainer_model,
+                messages=[
+                    {
+                        "role": "system",
+                        "content": """Make sure all of the information below is applied.
+                        1. The prompt that will be given to you is the details of what the system is going to do to respond to the user prompt.
+                        2. Your objective is to summarize that plan into an easy-to-understand, thought-process-style explanation
+                        of what you (the system) are going to do for the user to read while they wait.
+                        3. Respond in a single, human-readable paragraph.
+                        4. Include reasoning behind each crucial step taken."""
+                    },
+                    {
+                        "role": "user",
+                        "content": (
+                            f"User Prompt: {prompt}\n"
+                            f"Domain: {domain}\n"
+                            f"Data Info: {data_info}\n"
+                            f"Data Describe: {data_describe}\n"
+                            f"Agent Plan: {json.dumps(agent_plan, ensure_ascii=False)}\n"
+                            f"Detailed instructions for each agent:\n{initial_content}"
+                        )
+                    },
+                ],
+                seed=1,
+                stream=False,
+                verbosity="medium",
+                drop_params=True,
+                reasoning_effort="high",
+                api_key=chosen_api_key
+            )
+
+            plan_explainer_content = get_content(plan_explainer_response)
+            plan_explainer_end_time = time.time()
+            plan_explainer_elapsed_time = plan_explainer_end_time - plan_explainer_start_time
+            print(f"Elapsed time: {plan_explainer_elapsed_time:.2f} seconds")
+
+            # optionally simpan ke state agar bisa dikirim ke FE
+            state["last_plan_explainer"] = plan_explainer_content
+            _save_conv_state(session_id, state)
+        else:
+                print("Plan Explainer skipped (router decision).")
+
+        # Shared LLM (PandasAI via LiteLLM) - use chosen model & user key
+        llm = LiteLLM(model=chosen_model_id, api_key=chosen_api_key)
+        pai.config.set({"llm": llm})
+
+        # Manipulator (Polars-first via pai.DataFrame wrappers)
+        _cancel_if_needed(session_id)
+        df_processed = None
+        if need_manip or (need_visual or need_analyze):
+            semantic_dfs = []
+            for key, d in dfs.items():
+                try:
+                    semantic_dfs.append(pai.DataFrame(d))
+                except TypeError:
+                    pdf = d.to_pandas()
+                    pdf.columns = [str(c) for c in pdf.columns]
+                    semantic_dfs.append(pai.DataFrame(pdf))
+            dm_resp = pai.chat(manipulator_prompt, *semantic_dfs)
+            val = getattr(dm_resp, "value", dm_resp)
+            df_processed = _to_polars_dataframe(val)
+
+        # Visualizer
+        _cancel_if_needed(session_id)
+        dv_resp = SimpleNamespace(value="")
+        chart_url = None
+        diagram_signed_url = None
+        diagram_gs_uri = None
+        diagram_kind = ""
+        run_id = datetime.utcnow().strftime("%Y%m%d%H%M%S%f")
+        globals()["_RUN_ID"] = run_id
+
+        if need_visual:
+            if df_processed is None:
+                return jsonify({"detail": "Visualization requested but no processed dataframe available."}), 500
+            data_visualizer = _as_pai_df(df_processed)
+            dv_resp = data_visualizer.chat(visualizer_prompt)
+
+            # Move produced HTML to CHARTS_ROOT (local dev) + upload to GCS
+            chart_path = getattr(dv_resp, "value", None)
+            if isinstance(chart_path, str) and os.path.exists(chart_path):
+                out_dir = ensure_dir(os.path.join(CHARTS_ROOT, domain))
+                filename = f"{session_id}_{run_id}.html"
+                dest = os.path.join(out_dir, filename)
+                try:
+                    os.replace(chart_path, dest)
+                except Exception:
+                    import shutil; shutil.copyfile(chart_path, dest)
+                chart_url = f"/charts/{domain}/{filename}"
+
+                diagram_kind = _detect_diagram_kind(dest, visual_hint)
+                if GCS_BUCKET:
+                    uploaded = upload_diagram_to_gcs(dest, domain=domain, session_id=session_id, run_id=run_id, kind=diagram_kind)
+                    diagram_signed_url = uploaded["signed_url"]
+                    diagram_gs_uri     = uploaded["gs_uri"]
+
+                    state["last_visual_gcs_path"]   = diagram_gs_uri
+                    state["last_visual_signed_url"] = diagram_signed_url
+                    state["last_visual_kind"]       = diagram_kind
+
+        # Analyzer
+        _cancel_if_needed(session_id)
+        da_resp = ""
+        if need_analyze:
+            if df_processed is None:
+                return jsonify({"detail": "Analyzer requested but no processed dataframe available."}), 500
+            data_analyzer = _as_pai_df(df_processed)
+            da_obj = data_analyzer.chat(analyzer_prompt)
+            da_resp = get_content(da_obj)
+            state["last_analyzer_text"] = da_resp or ""
+
+        # Compiler (use chosen model & key)
+        _cancel_if_needed(session_id)
+        data_info_runtime = _polars_info_string(df_processed) if isinstance(df_processed, pl.DataFrame) else data_info
+        final_response = completion(
+            model=compiler_model or chosen_model_id,
+            messages=[
+                {"role": "system", "content": compiler_instruction},
+                {"role": "user", "content":
+                    f"User Prompt:{prompt}. \n"
+                    f"Datasets Domain name: {domain}. \n"
+                    f"df.info of each dfs key(file name)-value pair:\n{data_info_runtime}. \n"
+                    f"df.describe of each dfs key(file name)-value pair:\n{data_describe}. \n"
+                    f"Data Visualizer Response:{getattr(dv_resp, 'value', '')}. \n"
+                    f"Data Analyzer Response:{da_resp}."
+                },
+            ],
+            seed=1, stream=False, verbosity="medium", drop_params=True, reasoning_effort="high",
+            api_key=chosen_api_key
+        )
+        final_content = get_content(final_response)
+
+        # Persist summary
+        _append_history(state, "assistant", {
+            "plan": agent_plan,
+            "visual_path": "",
+            "visual_signed_url": state.get("last_visual_signed_url",""),
+            "visual_gs_uri": state.get("last_visual_gcs_path",""),
+            "visual_kind": state.get("last_visual_kind",""),
+            "analyzer_excerpt": (state.get("last_analyzer_text") or "")[:400],
+            "final_preview": final_content[:600]
+        })
+        _save_conv_state(session_id, state)
+
+        exec_time = time.time() - t0
+        return jsonify({
+            "session_id": session_id,
+            "response": final_content,       # HTML
+            "chart_url": chart_url,          # dev preview
+            "diagram_kind": diagram_kind,    # "charts" | "tables"
+            "diagram_gs_uri": diagram_gs_uri, # gs://...
+            "diagram_signed_url": diagram_signed_url,
+            "execution_time": exec_time,
+            "need_visualizer": need_visual,
+            "need_analyzer": need_analyze,
+            "need_manipulator": need_manip,
+            "llm_model_used": chosen_model_id,
+            "provider": provider_in,
+            "plan_explainer": state.get("last_plan_explainer", ""),
+        })
+    except RuntimeError as rexc:
+        if "CANCELLED_BY_USER" in str(rexc):
+            return jsonify({"code":"CANCELLED","detail":"Processing cancelled by user."}), 409
+        return jsonify({"detail": str(rexc)}), 500
+    except Exception as e:
+        return jsonify({"detail": str(e)}), 500
+
+# =========================
+# NEW: Supabase/Postgre credentials management (password encrypted)
+# =========================
+@app.post("/pg/save")
+def pg_save():
+    """
+    Save Supabase/Postgres credentials (password encrypted).
+    Body JSON:
+      - userId (required)
+      - host, port, dbname, user, password (all required)
+      - name (optional; defaults to 'default')
+    """
+    try:
+        _require_fernet()
+        body = request.get_json(force=True)
+        user_id = body.get("userId")
+        host = body.get("host")
+        port = body.get("port")
+        dbname = body.get("dbname")
+        user = body.get("user")
+        password = body.get("password")
+        name = body.get("name") or "default"
+        if not all([user_id, host, port, dbname, user, password]):
+            return jsonify({"saved": False, "error": "Missing one of required fields"}), 400
+        enc_pw = fernet.encrypt(password.encode()).decode()
+        doc_id = f"{user_id}_{slug(name)}"
+        _firestore_client.collection(FIRESTORE_COLLECTION_PG).document(doc_id).set({
+            "user_id": user_id,
+            "name": name,
+            "host": host,
+            "port": str(port),
+            "dbname": dbname,
+            "user": user,
+            "password_enc": enc_pw,
+            "updated_at": firestore.SERVER_TIMESTAMP,
+            "created_at": firestore.SERVER_TIMESTAMP,
+        }, merge=True)
+        return jsonify({"saved": True, "id": doc_id})
+    except Exception as e:
+        return jsonify({"saved": False, "error": str(e)}), 500
+
+@app.get("/pg/get")
+def pg_get():
+    """
+    Get saved connection meta (password not revealed).
+    Query:
+      - userId (required)
+    """
+    try:
+        user_id = request.args.get("userId")
+        if not user_id:
+            return jsonify({"error": "Missing userId"}), 400
+        docs = (_firestore_client.collection(FIRESTORE_COLLECTION_PG)
+                .where("user_id", "==", user_id).stream())
+        items = []
+        for d in docs:
+            rec = d.to_dict() or {}
+            items.append({
+                "id": d.id,
+                "name": rec.get("name"),
+                "host": rec.get("host"),
+                "port": rec.get("port"),
+                "dbname": rec.get("dbname"),
+                "user": rec.get("user"),
+                "updated_at": str(rec.get("updated_at","")),
+            })
+        return jsonify({"items": items, "count": len(items)})
+    except Exception as e:
+        return jsonify({"error": str(e)}), 500
+
+@app.post("/pg/test")
+def pg_test():
+    """
+    Test connectivity to Postgres using provided credentials (not persisted).
+    Body JSON: { host, port, dbname, user, password }
+    Returns 200 if connect succeeds, otherwise 400/501.
+    """
+    try:
+        body = request.get_json(force=True)
+        host = body.get("host"); port = body.get("port"); dbname = body.get("dbname")
+        user = body.get("user"); password = body.get("password")
+        if not all([host, port, dbname, user, password]):
+            return jsonify({"ok": False, "error":"Missing fields"}), 400
+        try:
+            import psycopg2  # optional dependency
+        except Exception:
+            return jsonify({"ok": False, "error": "psycopg2 not installed on server"}), 501
+        try:
+            conn = psycopg2.connect(host=host, port=port, dbname=dbname, user=user, password=password, connect_timeout=5)
+            conn.close()
+            return jsonify({"ok": True})
+        except Exception as e:
+            return jsonify({"ok": False, "error": str(e)}), 400
+    except Exception as e:
+        return jsonify({"ok": False, "error": str(e)}), 500
+
+# --- Entry point ---------------------------------------------------------------
+if __name__ == "__main__":
+    host = os.getenv("HOST", "127.0.0.1")
+    port = int(os.getenv("PORT", "8000"))
+    app.run(host=host, port=port, debug=True)